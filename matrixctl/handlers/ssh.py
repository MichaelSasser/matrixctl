--- conflicted
+++ resolved
@@ -111,11 +111,7 @@
         except OSError:
             return None
 
-<<<<<<< HEAD
     def run_cmd(self, cmd: str, tty: bool = False) -> SSHResponse:
-        debug(f'SSH Command: "{cmd}"')
-=======
-    def run_cmd(self, cmd: str) -> SSHResponse:
         """Run a command on the host machine and receive a response.
 
         Parameters
@@ -130,7 +126,6 @@
 
         """
         logger.debug(f'SSH Command: "{cmd}"')
->>>>>>> 5a94d471
 
         response: SSHResponse = SSHResponse(
             # skipcq: BAN-B601
