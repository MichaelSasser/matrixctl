--- conflicted
+++ resolved
@@ -56,33 +56,17 @@
     :param _:         Not used (The ``Config`` class)
     :return:          None
     """
-<<<<<<< HEAD
     toml: TOML = TOML()
     api: API = API(toml.get("API", "Domain"), toml.get("API", "Token"))
     request = {
         "user_id": (
-            f"@{toml.get('API', 'Username')}:" f"{toml.get('API', 'Domain')}"
+            f"@{arg.username}:" f"{toml.get('API', 'Domain')}"
         ),
         "content": {
             "msgtype": "m.text",
             "body": arg.message,
         },
     }
-=======
-    with TOML() as toml:
-        with API(
-            toml.get(("API", "Domain")), toml.get(("API", "Token"))
-        ) as api:
-            request = {
-                "user_id": (
-                    f"@{arg.username}:" f"{toml.get(('API', 'Domain'))}"
-                ),
-                "content": {
-                    "msgtype": "m.text",
-                    "body": arg.message,
-                },
-            }
->>>>>>> cbac4fba
 
     try:
         api.url.path = "send_server_notice"
