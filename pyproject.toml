[tool.poetry]
name = "matrixctl"
<<<<<<< HEAD
version = "0.8.3"
=======
version = "0.8.4"
>>>>>>> d05f7683
description = "Controls a synapse oci-container instance via ansible"
license = "GPL-3.0-or-later"
readme = "README.md"
repository = "https://github.com/MichaelSasser/matrixctl"
homepage = "https://michaelsasser.github.io/matrixctl/index.html"
documentation = "https://michaelsasser.github.io/matrixctl/index.html"
keywords = ['Matrix', 'Synapse', 'Docker', 'OCI-Container']
authors = ["Michael Sasser <Michael@MichaelSasser.org>"]
maintainers = ["Michael Sasser <Michael@MichaelSasser.org>"]
# Look here for all Classifiers:
# https://pypi.python.org/pypi?%3Aaction=list_classifiers
classifiers = [
    "Development Status :: 3 - Alpha",
    "Intended Audience :: System Administrators",
    "Intended Audience :: Developers",
    "Operating System :: POSIX :: Linux",
    "Topic :: Communications",
    "Environment :: Console",
    "Natural Language :: English",
    "Programming Language :: Python :: 3 :: Only",
    "Programming Language :: Python :: 3.8",
    "Programming Language :: Python :: 3.9",
    "License :: OSI Approved :: GNU General Public License v3 or later (GPLv3+)"
]

[tool.poetry.dependencies]
python = "^3.8"
requests = "^2.25.1"
GitPython = "^3.1.13"
coloredlogs = "^15.0"
tabulate = "^0.8.9"
paramiko = "^2.7.2"
toml = "^0.10.2"
ansible-runner = "^1.4.7"
sphinx = { version = "^3.5.1", optional = true }
sphinx-autodoc-typehints = { version = "^1.11.1", optional = true }
sphinxcontrib-programoutput = { version = "^0.16", optional = true }
numpydoc = { version = "^1.1.0", optional = true }

[tool.poetry.extras]
docs = ["sphinx", "sphinx-autodoc-typehints", "numpydoc", "sphinxcontrib-programoutput"]

[tool.poetry.dev-dependencies]
pre-commit = "^2.10.1"
pytest = "^6.2.2"
flake8 = "^3.8.4"
neovim = "^0.3.1"
pydocstyle = "^5.1.1"
pylint = "^2.6.1"
pycodestyle = "^2.6.0"
yapf = "^0.30.0"
vulture = "^2.3"
mypy = "^0.800.0"
python-language-server = {version = "^0.36.2", extras = ["all"]}
black = { version = "^20.8b1", allow-prereleases = true }
isort = {version = "^5.7.0", extras = ["pyproject"]}
flake8-bugbear = "^20.11.1"

[tool.poetry.scripts]
matrixctl = "matrixctl.application:main"

[tool.black]
line-length = 79
include = '\.pyi?$'
# exclude __init__.py because of ordered importing
exclude = '''
/(
    \.eggs
  | \.git
  | \.hg
  | \.mypy_cache
  | \.tox
  | \.venv
  | _build
  | buck-out
  | build
  | dist
  | tests/.*/setup.py
)/
'''


[tool.isort]
line_length = 79
force_single_line = true
atomic = true
float_to_top = true
include_trailing_comma = true
lines_after_imports = 2
lines_between_types = 1
multi_line_output = 3
use_parentheses = true
skip_glob = ["*/setup.py", "*.rst", "*.md", "*.yaml", "*.txt", "*.yml", "*.lock", "*.toml", "*.ini", "Makefile"]
filter_files = true
known_first_party = "matrixctl"
known_third_party = [
    "pytest",
    "requests",
    "paramiko",
    "tabulate",
    "argcomplete",
    "coloredlogs",
    "sphinx_rtd_theme",
    "git",
    "toml",
    "ansible_runner",
]

[tool.flake8]
max-line-length = 79
# max-complexity = 12
ignore = "E501"
select = "C,E,F,W,B,B901"

[tool.vulture]
make_whitelist = true
min_confidence = 80
paths = ["matrixctl"]
sort_by_size = true

[build-system]
requires = ["poetry>=1.0.0"]
build-backend = "poetry.core.masonry.api"<|MERGE_RESOLUTION|>--- conflicted
+++ resolved
@@ -1,10 +1,6 @@
 [tool.poetry]
 name = "matrixctl"
-<<<<<<< HEAD
-version = "0.8.3"
-=======
 version = "0.8.4"
->>>>>>> d05f7683
 description = "Controls a synapse oci-container instance via ansible"
 license = "GPL-3.0-or-later"
 readme = "README.md"
