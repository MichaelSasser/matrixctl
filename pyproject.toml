--- conflicted
+++ resolved
@@ -1,10 +1,6 @@
 [tool.poetry]
 name = "matrixctl"
-<<<<<<< HEAD
-version = "0.8.4"
-=======
 version = "0.8.5"
->>>>>>> aff0fcff
 description = "Controls a synapse oci-container instance via ansible"
 license = "GPL-3.0-or-later"
 readme = "README.md"
