[[package]]
name = "alabaster"
version = "0.7.12"
description = "A configurable sidebar-enabled Sphinx theme"
category = "main"
optional = true
python-versions = "*"

[[package]]
name = "ansible-runner"
version = "1.4.7"
description = ""
category = "main"
optional = false
python-versions = "*"

[package.dependencies]
pexpect = ">=4.5"
psutil = "*"
python-daemon = "*"
PyYAML = "*"
six = "*"

[[package]]
name = "appdirs"
version = "1.4.4"
description = "A small Python module for determining appropriate platform-specific dirs, e.g. a \"user data dir\"."
category = "dev"
optional = false
python-versions = "*"

[[package]]
name = "astroid"
<<<<<<< HEAD
version = "2.5.1"
=======
version = "2.5.6"
>>>>>>> 5a94d471
description = "An abstract syntax tree for Python with inference support."
category = "dev"
optional = false
python-versions = "~=3.6"

[package.dependencies]
lazy-object-proxy = ">=1.4.0"
wrapt = ">=1.11,<1.13"

[[package]]
name = "atomicwrites"
version = "1.4.0"
description = "Atomic file writes."
category = "dev"
optional = false
python-versions = ">=2.7, !=3.0.*, !=3.1.*, !=3.2.*, !=3.3.*"

[[package]]
name = "attrs"
version = "21.2.0"
description = "Classes Without Boilerplate"
category = "main"
optional = false
python-versions = ">=2.7, !=3.0.*, !=3.1.*, !=3.2.*, !=3.3.*, !=3.4.*"

[package.extras]
dev = ["coverage[toml] (>=5.0.2)", "hypothesis", "pympler", "pytest (>=4.3.0)", "six", "mypy", "pytest-mypy-plugins", "zope.interface", "furo", "sphinx", "sphinx-notfound-page", "pre-commit"]
docs = ["furo", "sphinx", "zope.interface", "sphinx-notfound-page"]
tests = ["coverage[toml] (>=5.0.2)", "hypothesis", "pympler", "pytest (>=4.3.0)", "six", "mypy", "pytest-mypy-plugins", "zope.interface"]
tests_no_zope = ["coverage[toml] (>=5.0.2)", "hypothesis", "pympler", "pytest (>=4.3.0)", "six", "mypy", "pytest-mypy-plugins"]

[[package]]
name = "babel"
version = "2.9.1"
description = "Internationalization utilities"
category = "main"
optional = true
python-versions = ">=2.7, !=3.0.*, !=3.1.*, !=3.2.*, !=3.3.*"

[package.dependencies]
pytz = ">=2015.7"

[[package]]
name = "bcrypt"
version = "3.2.0"
description = "Modern password hashing for your software and your servers"
category = "main"
optional = false
python-versions = ">=3.6"

[package.dependencies]
cffi = ">=1.1"
six = ">=1.4.1"

[package.extras]
tests = ["pytest (>=3.2.1,!=3.3.0)"]
typecheck = ["mypy"]

[[package]]
name = "black"
version = "21.6b0"
description = "The uncompromising code formatter."
category = "dev"
optional = false
python-versions = ">=3.6.2"

[package.dependencies]
appdirs = "*"
click = ">=7.1.2"
mypy-extensions = ">=0.4.3"
pathspec = ">=0.8.1,<1"
regex = ">=2020.1.8"
toml = ">=0.10.1"

[package.extras]
colorama = ["colorama (>=0.4.3)"]
d = ["aiohttp (>=3.6.0)", "aiohttp-cors (>=0.4.0)"]
python2 = ["typed-ast (>=1.4.2)"]
uvloop = ["uvloop (>=0.15.2)"]

[[package]]
name = "certifi"
version = "2021.5.30"
description = "Python package for providing Mozilla's CA Bundle."
category = "main"
optional = false
python-versions = "*"

[[package]]
name = "cffi"
version = "1.14.5"
description = "Foreign Function Interface for Python calling C code."
category = "main"
optional = false
python-versions = "*"

[package.dependencies]
pycparser = "*"

[[package]]
name = "cfgv"
version = "3.3.0"
description = "Validate configuration and produce human readable error messages."
category = "dev"
optional = false
python-versions = ">=3.6.1"

[[package]]
name = "chardet"
version = "4.0.0"
description = "Universal encoding detector for Python 2 and 3"
category = "main"
optional = false
python-versions = ">=2.7, !=3.0.*, !=3.1.*, !=3.2.*, !=3.3.*, !=3.4.*"

[[package]]
name = "click"
version = "8.0.1"
description = "Composable command line interface toolkit"
category = "dev"
optional = false
python-versions = ">=3.6"

[package.dependencies]
colorama = {version = "*", markers = "platform_system == \"Windows\""}

[[package]]
name = "click-default-group"
version = "1.2.2"
description = "Extends click.Group to invoke a command without explicit subcommand name"
category = "dev"
optional = false
python-versions = "*"

[package.dependencies]
click = "*"

[[package]]
name = "colorama"
version = "0.4.4"
description = "Cross-platform colored terminal text."
category = "main"
optional = false
python-versions = ">=2.7, !=3.0.*, !=3.1.*, !=3.2.*, !=3.3.*, !=3.4.*"

[[package]]
name = "coloredlogs"
version = "15.0.1"
description = "Colored terminal output for Python's logging module"
category = "main"
optional = false
python-versions = ">=2.7, !=3.0.*, !=3.1.*, !=3.2.*, !=3.3.*, !=3.4.*"

[package.dependencies]
humanfriendly = ">=9.1"

[package.extras]
cron = ["capturer (>=2.4)"]

[[package]]
name = "coverage"
version = "5.5"
description = "Code coverage measurement for Python"
category = "dev"
optional = false
python-versions = ">=2.7, !=3.0.*, !=3.1.*, !=3.2.*, !=3.3.*, !=3.4.*, <4"

[package.extras]
toml = ["toml"]

[[package]]
name = "cryptography"
version = "3.4.7"
description = "cryptography is a package which provides cryptographic recipes and primitives to Python developers."
category = "main"
optional = false
python-versions = ">=3.6"

[package.dependencies]
cffi = ">=1.12"

[package.extras]
docs = ["sphinx (>=1.6.5,!=1.8.0,!=3.1.0,!=3.1.1)", "sphinx-rtd-theme"]
docstest = ["doc8", "pyenchant (>=1.6.11)", "twine (>=1.12.0)", "sphinxcontrib-spelling (>=4.0.1)"]
pep8test = ["black", "flake8", "flake8-import-order", "pep8-naming"]
sdist = ["setuptools-rust (>=0.11.4)"]
ssh = ["bcrypt (>=3.1.5)"]
test = ["pytest (>=6.0)", "pytest-cov", "pytest-subtests", "pytest-xdist", "pretend", "iso8601", "pytz", "hypothesis (>=1.11.4,!=3.79.2)"]

[[package]]
name = "distlib"
version = "0.3.2"
description = "Distribution utilities"
category = "dev"
optional = false
python-versions = "*"

[[package]]
name = "docutils"
version = "0.17.1"
description = "Docutils -- Python Documentation Utilities"
category = "main"
optional = false
python-versions = ">=2.7, !=3.0.*, !=3.1.*, !=3.2.*, !=3.3.*, !=3.4.*"

[[package]]
name = "filelock"
version = "3.0.12"
description = "A platform independent file lock."
category = "dev"
optional = false
python-versions = "*"

[[package]]
name = "flake8"
version = "3.9.2"
description = "the modular source code checker: pep8 pyflakes and co"
category = "dev"
optional = false
python-versions = "!=3.0.*,!=3.1.*,!=3.2.*,!=3.3.*,!=3.4.*,>=2.7"

[package.dependencies]
mccabe = ">=0.6.0,<0.7.0"
pycodestyle = ">=2.7.0,<2.8.0"
pyflakes = ">=2.3.0,<2.4.0"

[[package]]
name = "flake8-bugbear"
version = "21.4.3"
description = "A plugin for flake8 finding likely bugs and design problems in your program. Contains warnings that don't belong in pyflakes and pycodestyle."
category = "dev"
optional = false
python-versions = ">=3.6"

[package.dependencies]
attrs = ">=19.2.0"
flake8 = ">=3.0.0"

[package.extras]
dev = ["coverage", "black", "hypothesis", "hypothesmith"]

[[package]]
name = "gitdb"
version = "4.0.7"
description = "Git Object Database"
category = "main"
optional = false
python-versions = ">=3.4"

[package.dependencies]
smmap = ">=3.0.1,<5"

[[package]]
name = "gitpython"
<<<<<<< HEAD
version = "3.1.14"
=======
version = "3.1.18"
>>>>>>> 5a94d471
description = "Python Git Library"
category = "main"
optional = false
python-versions = ">=3.6"

[package.dependencies]
gitdb = ">=4.0.1,<5"

[[package]]
name = "greenlet"
version = "1.1.0"
description = "Lightweight in-process concurrent programming"
category = "dev"
optional = false
python-versions = ">=2.7,!=3.0.*,!=3.1.*,!=3.2.*,!=3.3.*,!=3.4.*"

[package.extras]
docs = ["sphinx"]

[[package]]
name = "humanfriendly"
version = "9.2"
description = "Human friendly output for text interfaces using Python"
category = "main"
optional = false
python-versions = ">=2.7, !=3.0.*, !=3.1.*, !=3.2.*, !=3.3.*, !=3.4.*"

[package.dependencies]
pyreadline = {version = "*", markers = "sys_platform == \"win32\""}

[[package]]
name = "identify"
<<<<<<< HEAD
version = "2.0.0"
=======
version = "2.2.10"
>>>>>>> 5a94d471
description = "File identification library for Python"
category = "dev"
optional = false
python-versions = ">=3.6.1"

[package.extras]
license = ["editdistance-s"]

[[package]]
name = "idna"
version = "2.10"
description = "Internationalized Domain Names in Applications (IDNA)"
category = "main"
optional = false
python-versions = ">=2.7, !=3.0.*, !=3.1.*, !=3.2.*, !=3.3.*"

[[package]]
name = "imagesize"
version = "1.2.0"
description = "Getting image size from png/jpeg/jpeg2000/gif file"
category = "main"
optional = true
python-versions = ">=2.7, !=3.0.*, !=3.1.*, !=3.2.*, !=3.3.*"

[[package]]
name = "incremental"
version = "21.3.0"
description = "A small library that versions your Python projects."
category = "dev"
optional = false
python-versions = "*"

[package.extras]
scripts = ["click (>=6.0)", "twisted (>=16.4.0)"]

[[package]]
name = "iniconfig"
version = "1.1.1"
description = "iniconfig: brain-dead simple config-ini parsing"
category = "dev"
optional = false
python-versions = "*"

[[package]]
name = "interrogate"
version = "1.4.0"
description = "Interrogate a codebase for docstring coverage."
category = "dev"
optional = false
python-versions = ">=3.6"

[package.dependencies]
attrs = "*"
click = "*"
colorama = "*"
py = "*"
tabulate = "*"
toml = "*"

[package.extras]
dev = ["cairosvg", "sphinx", "sphinx-autobuild", "pytest", "pytest-cov", "pytest-mock", "wheel", "pre-commit"]
docs = ["sphinx", "sphinx-autobuild"]
png = ["cairosvg"]
tests = ["pytest", "pytest-cov", "pytest-mock"]

[[package]]
name = "isort"
version = "5.9.1"
description = "A Python utility / library to sort Python imports."
category = "dev"
optional = false
python-versions = ">=3.6.1,<4.0"

[package.extras]
pipfile_deprecated_finder = ["pipreqs", "requirementslib"]
requirements_deprecated_finder = ["pipreqs", "pip-api"]
colors = ["colorama (>=0.4.3,<0.5.0)"]
plugins = ["setuptools"]

[[package]]
name = "jinja2"
version = "3.0.1"
description = "A very fast and expressive template engine."
category = "main"
optional = false
python-versions = ">=3.6"

[package.dependencies]
MarkupSafe = ">=2.0"

[package.extras]
i18n = ["Babel (>=2.7)"]

[[package]]
name = "lazy-object-proxy"
version = "1.6.0"
description = "A fast and thorough lazy object proxy."
category = "dev"
optional = false
python-versions = ">=2.7, !=3.0.*, !=3.1.*, !=3.2.*, !=3.3.*, !=3.4.*, !=3.5.*"

[[package]]
name = "lockfile"
version = "0.12.2"
description = "Platform-independent file locking module"
category = "main"
optional = false
python-versions = "*"

[[package]]
name = "markupsafe"
version = "2.0.1"
description = "Safely add untrusted strings to HTML/XML markup."
category = "main"
optional = false
python-versions = ">=3.6"

[[package]]
name = "mccabe"
version = "0.6.1"
description = "McCabe checker, plugin for flake8"
category = "dev"
optional = false
python-versions = "*"

[[package]]
name = "msgpack"
version = "1.0.2"
description = "MessagePack (de)serializer."
category = "dev"
optional = false
python-versions = "*"

[[package]]
name = "mypy"
version = "0.910"
description = "Optional static typing for Python"
category = "dev"
optional = false
python-versions = ">=3.5"

[package.dependencies]
mypy-extensions = ">=0.4.3,<0.5.0"
toml = "*"
typing-extensions = ">=3.7.4"

[package.extras]
dmypy = ["psutil (>=4.0)"]
python2 = ["typed-ast (>=1.4.0,<1.5.0)"]

[[package]]
name = "mypy-extensions"
version = "0.4.3"
description = "Experimental type system extensions for programs checked with the mypy typechecker."
category = "dev"
optional = false
python-versions = "*"

[[package]]
name = "neovim"
version = "0.3.1"
description = "Transition packgage for pynvim"
category = "dev"
optional = false
python-versions = "*"

[package.dependencies]
pynvim = ">=0.3.1"

[[package]]
name = "nodeenv"
version = "1.6.0"
description = "Node.js virtual environment builder"
category = "dev"
optional = false
python-versions = "*"

[[package]]
name = "numpydoc"
version = "1.1.0"
description = "Sphinx extension to support docstrings in Numpy format"
category = "main"
optional = true
python-versions = ">=3.5"

[package.dependencies]
Jinja2 = ">=2.3"
sphinx = ">=1.6.5"

[package.extras]
testing = ["matplotlib", "pytest", "pytest-cov"]

[[package]]
name = "packaging"
version = "20.9"
description = "Core utilities for Python packages"
category = "main"
optional = false
python-versions = ">=2.7, !=3.0.*, !=3.1.*, !=3.2.*, !=3.3.*"

[package.dependencies]
pyparsing = ">=2.0.2"

[[package]]
name = "paramiko"
version = "2.7.2"
description = "SSH2 protocol library"
category = "main"
optional = false
python-versions = "*"

[package.dependencies]
bcrypt = ">=3.1.3"
cryptography = ">=2.5"
pynacl = ">=1.0.1"

[package.extras]
all = ["pyasn1 (>=0.1.7)", "pynacl (>=1.0.1)", "bcrypt (>=3.1.3)", "invoke (>=1.3)", "gssapi (>=1.4.1)", "pywin32 (>=2.1.8)"]
ed25519 = ["pynacl (>=1.0.1)", "bcrypt (>=3.1.3)"]
gssapi = ["pyasn1 (>=0.1.7)", "gssapi (>=1.4.1)", "pywin32 (>=2.1.8)"]
invoke = ["invoke (>=1.3)"]

[[package]]
name = "pathspec"
version = "0.8.1"
description = "Utility library for gitignore style pattern matching of file paths."
category = "dev"
optional = false
python-versions = ">=2.7, !=3.0.*, !=3.1.*, !=3.2.*, !=3.3.*, !=3.4.*"

[[package]]
name = "pexpect"
version = "4.8.0"
description = "Pexpect allows easy control of interactive console applications."
category = "main"
optional = false
python-versions = "*"

[package.dependencies]
ptyprocess = ">=0.5"

[[package]]
name = "pluggy"
version = "0.13.1"
description = "plugin and hook calling mechanisms for python"
category = "dev"
optional = false
python-versions = ">=2.7, !=3.0.*, !=3.1.*, !=3.2.*, !=3.3.*"

[package.extras]
dev = ["pre-commit", "tox"]

[[package]]
name = "pre-commit"
version = "2.13.0"
description = "A framework for managing and maintaining multi-language pre-commit hooks."
category = "dev"
optional = false
python-versions = ">=3.6.1"

[package.dependencies]
cfgv = ">=2.0.0"
identify = ">=1.0.0"
nodeenv = ">=0.11.1"
pyyaml = ">=5.1"
toml = "*"
virtualenv = ">=20.0.8"

[[package]]
name = "psutil"
version = "5.8.0"
description = "Cross-platform lib for process and system monitoring in Python."
category = "main"
optional = false
python-versions = ">=2.6, !=3.0.*, !=3.1.*, !=3.2.*, !=3.3.*"

[package.extras]
test = ["ipaddress", "mock", "unittest2", "enum34", "pywin32", "wmi"]

[[package]]
name = "ptyprocess"
version = "0.7.0"
description = "Run a subprocess in a pseudo terminal"
category = "main"
optional = false
python-versions = "*"

[[package]]
name = "py"
version = "1.10.0"
description = "library with cross-python path, ini-parsing, io, code, log facilities"
category = "dev"
optional = false
python-versions = ">=2.7, !=3.0.*, !=3.1.*, !=3.2.*, !=3.3.*"

[[package]]
name = "pycodestyle"
version = "2.7.0"
description = "Python style guide checker"
category = "dev"
optional = false
python-versions = ">=2.7, !=3.0.*, !=3.1.*, !=3.2.*, !=3.3.*"

[[package]]
name = "pycparser"
version = "2.20"
description = "C parser in Python"
category = "main"
optional = false
python-versions = ">=2.7, !=3.0.*, !=3.1.*, !=3.2.*, !=3.3.*"

[[package]]
name = "pydocstyle"
version = "6.1.1"
description = "Python docstring style checker"
category = "dev"
optional = false
python-versions = ">=3.6"

[package.dependencies]
snowballstemmer = "*"

[package.extras]
toml = ["toml"]

[[package]]
name = "pyflakes"
version = "2.3.1"
description = "passive checker of Python programs"
category = "dev"
optional = false
python-versions = ">=2.7, !=3.0.*, !=3.1.*, !=3.2.*, !=3.3.*"

[[package]]
name = "pygments"
version = "2.9.0"
description = "Pygments is a syntax highlighting package written in Python."
category = "main"
optional = true
python-versions = ">=3.5"

[[package]]
name = "pylint"
<<<<<<< HEAD
version = "2.7.2"
=======
version = "2.8.3"
>>>>>>> 5a94d471
description = "python code static checker"
category = "dev"
optional = false
python-versions = "~=3.6"

[package.dependencies]
<<<<<<< HEAD
astroid = ">=2.5.1,<2.6"
=======
astroid = "2.5.6"
>>>>>>> 5a94d471
colorama = {version = "*", markers = "sys_platform == \"win32\""}
isort = ">=4.2.5,<6"
mccabe = ">=0.6,<0.7"
toml = ">=0.7.1"

<<<<<<< HEAD
[package.extras]
docs = ["sphinx (==3.5.1)", "python-docs-theme (==2020.12)"]

=======
>>>>>>> 5a94d471
[[package]]
name = "pynacl"
version = "1.4.0"
description = "Python binding to the Networking and Cryptography (NaCl) library"
category = "main"
optional = false
python-versions = ">=2.7, !=3.0.*, !=3.1.*, !=3.2.*, !=3.3.*"

[package.dependencies]
cffi = ">=1.4.1"
six = "*"

[package.extras]
docs = ["sphinx (>=1.6.5)", "sphinx-rtd-theme"]
tests = ["pytest (>=3.2.1,!=3.3.0)", "hypothesis (>=3.27.0)"]

[[package]]
name = "pynvim"
version = "0.4.3"
description = "Python client to neovim"
category = "dev"
optional = false
python-versions = "*"

[package.dependencies]
greenlet = "*"
msgpack = ">=0.5.0"

[package.extras]
pyuv = ["pyuv (>=1.0.0)"]
test = ["pytest (>=3.4.0)"]

[[package]]
name = "pyparsing"
version = "2.4.7"
description = "Python parsing module"
category = "main"
optional = false
python-versions = ">=2.6, !=3.0.*, !=3.1.*, !=3.2.*"

[[package]]
name = "pyreadline"
version = "2.1"
description = "A python implmementation of GNU readline."
category = "main"
optional = false
python-versions = "*"

[[package]]
name = "pytest"
version = "6.2.4"
description = "pytest: simple powerful testing with Python"
category = "dev"
optional = false
python-versions = ">=3.6"

[package.dependencies]
atomicwrites = {version = ">=1.0", markers = "sys_platform == \"win32\""}
attrs = ">=19.2.0"
colorama = {version = "*", markers = "sys_platform == \"win32\""}
iniconfig = "*"
packaging = "*"
pluggy = ">=0.12,<1.0.0a1"
py = ">=1.8.2"
toml = "*"

[package.extras]
testing = ["argcomplete", "hypothesis (>=3.56)", "mock", "nose", "requests", "xmlschema"]

[[package]]
name = "python-daemon"
version = "2.3.0"
description = "Library to implement a well-behaved Unix daemon process."
category = "main"
optional = false
python-versions = "*"

[package.dependencies]
docutils = "*"
lockfile = ">=0.10"

[package.extras]
test = ["coverage", "docutils", "testscenarios (>=0.4)", "testtools"]

[[package]]
name = "pytz"
version = "2021.1"
description = "World timezone definitions, modern and historical"
category = "main"
optional = true
python-versions = "*"

[[package]]
name = "pyyaml"
version = "5.4.1"
description = "YAML parser and emitter for Python"
category = "main"
optional = false
python-versions = ">=2.7, !=3.0.*, !=3.1.*, !=3.2.*, !=3.3.*, !=3.4.*, !=3.5.*"

[[package]]
name = "regex"
version = "2021.4.4"
description = "Alternative regular expression module, to replace re."
category = "dev"
optional = false
python-versions = "*"

[[package]]
name = "requests"
version = "2.25.1"
description = "Python HTTP for Humans."
category = "main"
optional = false
python-versions = ">=2.7, !=3.0.*, !=3.1.*, !=3.2.*, !=3.3.*, !=3.4.*"

[package.dependencies]
certifi = ">=2017.4.17"
chardet = ">=3.0.2,<5"
idna = ">=2.5,<3"
urllib3 = ">=1.21.1,<1.27"

[package.extras]
security = ["pyOpenSSL (>=0.14)", "cryptography (>=1.3.4)"]
socks = ["PySocks (>=1.5.6,!=1.5.7)", "win-inet-pton"]

[[package]]
name = "six"
version = "1.16.0"
description = "Python 2 and 3 compatibility utilities"
category = "main"
optional = false
python-versions = ">=2.7, !=3.0.*, !=3.1.*, !=3.2.*"

[[package]]
name = "smmap"
version = "4.0.0"
description = "A pure Python implementation of a sliding window memory map manager"
category = "main"
optional = false
python-versions = ">=3.5"

[[package]]
name = "snowballstemmer"
version = "2.1.0"
description = "This package provides 29 stemmers for 28 languages generated from Snowball algorithms."
category = "main"
optional = false
python-versions = "*"

[[package]]
name = "sphinx"
version = "4.0.2"
description = "Python documentation generator"
category = "main"
optional = true
python-versions = ">=3.6"

[package.dependencies]
alabaster = ">=0.7,<0.8"
babel = ">=1.3"
colorama = {version = ">=0.3.5", markers = "sys_platform == \"win32\""}
docutils = ">=0.14,<0.18"
imagesize = "*"
Jinja2 = ">=2.3"
packaging = "*"
Pygments = ">=2.0"
requests = ">=2.5.0"
snowballstemmer = ">=1.1"
sphinxcontrib-applehelp = "*"
sphinxcontrib-devhelp = "*"
sphinxcontrib-htmlhelp = "*"
sphinxcontrib-jsmath = "*"
sphinxcontrib-qthelp = "*"
sphinxcontrib-serializinghtml = "*"

[package.extras]
docs = ["sphinxcontrib-websupport"]
lint = ["flake8 (>=3.5.0)", "isort", "mypy (>=0.800)", "docutils-stubs"]
test = ["pytest", "pytest-cov", "html5lib", "cython", "typed-ast"]

[[package]]
name = "sphinx-autodoc-typehints"
version = "1.12.0"
description = "Type hints (PEP 484) support for the Sphinx autodoc extension"
category = "main"
optional = true
python-versions = ">=3.6"

[package.dependencies]
Sphinx = ">=3.0"

[package.extras]
test = ["pytest (>=3.1.0)", "typing-extensions (>=3.5)", "sphobjinv (>=2.0)", "Sphinx (>=3.2.0)", "dataclasses"]
type_comments = ["typed-ast (>=1.4.0)"]

[[package]]
name = "sphinxcontrib-applehelp"
version = "1.0.2"
description = "sphinxcontrib-applehelp is a sphinx extension which outputs Apple help books"
category = "main"
optional = true
python-versions = ">=3.5"

[package.extras]
lint = ["flake8", "mypy", "docutils-stubs"]
test = ["pytest"]

[[package]]
name = "sphinxcontrib-devhelp"
version = "1.0.2"
description = "sphinxcontrib-devhelp is a sphinx extension which outputs Devhelp document."
category = "main"
optional = true
python-versions = ">=3.5"

[package.extras]
lint = ["flake8", "mypy", "docutils-stubs"]
test = ["pytest"]

[[package]]
name = "sphinxcontrib-htmlhelp"
version = "2.0.0"
description = "sphinxcontrib-htmlhelp is a sphinx extension which renders HTML help files"
category = "main"
optional = true
python-versions = ">=3.6"

[package.extras]
lint = ["flake8", "mypy", "docutils-stubs"]
test = ["pytest", "html5lib"]

[[package]]
name = "sphinxcontrib-jsmath"
version = "1.0.1"
description = "A sphinx extension which renders display math in HTML via JavaScript"
category = "main"
optional = true
python-versions = ">=3.5"

[package.extras]
test = ["pytest", "flake8", "mypy"]

[[package]]
name = "sphinxcontrib-programoutput"
version = "0.17"
description = "Sphinx extension to include program output"
category = "main"
optional = true
python-versions = ">=2.7,!=3.0.*,!=3.1.*,!=3.2.*,!=3.3.*,!=3.4.*"

[package.dependencies]
Sphinx = ">=1.7.0"

[[package]]
name = "sphinxcontrib-qthelp"
version = "1.0.3"
description = "sphinxcontrib-qthelp is a sphinx extension which outputs QtHelp document."
category = "main"
optional = true
python-versions = ">=3.5"

[package.extras]
lint = ["flake8", "mypy", "docutils-stubs"]
test = ["pytest"]

[[package]]
name = "sphinxcontrib-serializinghtml"
version = "1.1.5"
description = "sphinxcontrib-serializinghtml is a sphinx extension which outputs \"serialized\" HTML files (json and pickle)."
category = "main"
optional = true
python-versions = ">=3.5"

[package.extras]
lint = ["flake8", "mypy", "docutils-stubs"]
test = ["pytest"]

[[package]]
name = "tabulate"
version = "0.8.9"
description = "Pretty-print tabular data"
category = "main"
optional = false
python-versions = "*"

[package.extras]
widechars = ["wcwidth"]

[[package]]
name = "toml"
version = "0.10.2"
description = "Python Library for Tom's Obvious, Minimal Language"
category = "main"
optional = false
python-versions = ">=2.6, !=3.0.*, !=3.1.*, !=3.2.*"

[[package]]
name = "towncrier"
version = "21.3.0"
description = "Building newsfiles for your project."
category = "dev"
optional = false
python-versions = "*"

[package.dependencies]
click = "*"
click-default-group = "*"
incremental = "*"
jinja2 = "*"
toml = "*"

[package.extras]
dev = ["packaging"]

[[package]]
name = "tox"
version = "3.23.1"
description = "tox is a generic virtualenv management and test command line tool"
category = "dev"
optional = false
python-versions = "!=3.0.*,!=3.1.*,!=3.2.*,!=3.3.*,!=3.4.*,>=2.7"

[package.dependencies]
colorama = {version = ">=0.4.1", markers = "platform_system == \"Windows\""}
filelock = ">=3.0.0"
packaging = ">=14"
pluggy = ">=0.12.0"
py = ">=1.4.17"
six = ">=1.14.0"
toml = ">=0.9.4"
virtualenv = ">=16.0.0,<20.0.0 || >20.0.0,<20.0.1 || >20.0.1,<20.0.2 || >20.0.2,<20.0.3 || >20.0.3,<20.0.4 || >20.0.4,<20.0.5 || >20.0.5,<20.0.6 || >20.0.6,<20.0.7 || >20.0.7"

[package.extras]
docs = ["pygments-github-lexers (>=0.0.5)", "sphinx (>=2.0.0)", "sphinxcontrib-autoprogram (>=0.1.5)", "towncrier (>=18.5.0)"]
testing = ["flaky (>=3.4.0)", "freezegun (>=0.3.11)", "psutil (>=5.6.1)", "pytest (>=4.0.0)", "pytest-cov (>=2.5.1)", "pytest-mock (>=1.10.0)", "pytest-randomly (>=1.0.0)", "pytest-xdist (>=1.22.2)", "pathlib2 (>=2.3.3)"]

[[package]]
name = "types-attrs"
version = "19.1.0"
description = "Typing stubs for attrs"
category = "dev"
optional = false
python-versions = "*"

[[package]]
name = "types-cryptography"
version = "3.3.2"
description = "Typing stubs for cryptography"
category = "dev"
optional = false
python-versions = "*"

[package.dependencies]
types-enum34 = "*"
types-ipaddress = "*"

[[package]]
name = "types-enum34"
version = "0.1.5"
description = "Typing stubs for enum34"
category = "dev"
optional = false
python-versions = "*"

[[package]]
name = "types-ipaddress"
version = "0.1.2"
description = "Typing stubs for ipaddress"
category = "dev"
optional = false
python-versions = "*"

[[package]]
name = "types-paramiko"
version = "0.1.7"
description = "Typing stubs for paramiko"
category = "dev"
optional = false
python-versions = "*"

[package.dependencies]
types-cryptography = "*"

[[package]]
name = "types-pkg-resources"
version = "0.1.3"
description = "Typing stubs for pkg_resources"
category = "dev"
optional = false
python-versions = "*"

[[package]]
name = "types-requests"
version = "2.25.0"
description = "Typing stubs for requests"
category = "dev"
optional = false
python-versions = "*"

[[package]]
name = "types-tabulate"
version = "0.1.1"
description = "Typing stubs for tabulate"
category = "dev"
optional = false
python-versions = "*"

[[package]]
name = "types-toml"
version = "0.1.3"
description = "Typing stubs for toml"
category = "dev"
optional = false
python-versions = "*"

[[package]]
name = "typing-extensions"
version = "3.10.0.0"
description = "Backported and Experimental Type Hints for Python 3.5+"
category = "dev"
optional = false
python-versions = "*"

[[package]]
name = "urllib3"
version = "1.26.5"
description = "HTTP library with thread-safe connection pooling, file post, and more."
category = "main"
optional = false
python-versions = ">=2.7, !=3.0.*, !=3.1.*, !=3.2.*, !=3.3.*, !=3.4.*, <4"

[package.extras]
brotli = ["brotlipy (>=0.6.0)"]
secure = ["pyOpenSSL (>=0.14)", "cryptography (>=1.3.4)", "idna (>=2.0.0)", "certifi", "ipaddress"]
socks = ["PySocks (>=1.5.6,!=1.5.7,<2.0)"]

[[package]]
name = "virtualenv"
version = "20.4.7"
description = "Virtual Python Environment builder"
category = "dev"
optional = false
python-versions = "!=3.0.*,!=3.1.*,!=3.2.*,!=3.3.*,>=2.7"

[package.dependencies]
appdirs = ">=1.4.3,<2"
distlib = ">=0.3.1,<1"
filelock = ">=3.0.0,<4"
six = ">=1.9.0,<2"

[package.extras]
docs = ["proselint (>=0.10.2)", "sphinx (>=3)", "sphinx-argparse (>=0.2.5)", "sphinx-rtd-theme (>=0.4.3)", "towncrier (>=19.9.0rc1)"]
testing = ["coverage (>=4)", "coverage-enable-subprocess (>=1)", "flaky (>=3)", "pytest (>=4)", "pytest-env (>=0.6.2)", "pytest-freezegun (>=0.4.1)", "pytest-mock (>=2)", "pytest-randomly (>=1)", "pytest-timeout (>=1)", "packaging (>=20.0)", "xonsh (>=0.9.16)"]

[[package]]
name = "vulture"
version = "2.3"
description = "Find dead code"
category = "dev"
optional = false
python-versions = ">=3.6"

[package.dependencies]
toml = "*"

[[package]]
name = "wrapt"
version = "1.12.1"
description = "Module for decorators, wrappers and monkey patching."
category = "dev"
optional = false
python-versions = "*"

[[package]]
name = "yapf"
version = "0.31.0"
description = "A formatter for Python code."
category = "dev"
optional = false
python-versions = "*"

[extras]
docs = ["sphinx", "sphinx-autodoc-typehints", "numpydoc", "sphinxcontrib-programoutput"]

[metadata]
lock-version = "1.1"
python-versions = "^3.9"
content-hash = "a15495f6c70525426f957b60411a6503bb90487a9a1b293cb426a843a4a154f2"

[metadata.files]
alabaster = [
    {file = "alabaster-0.7.12-py2.py3-none-any.whl", hash = "sha256:446438bdcca0e05bd45ea2de1668c1d9b032e1a9154c2c259092d77031ddd359"},
    {file = "alabaster-0.7.12.tar.gz", hash = "sha256:a661d72d58e6ea8a57f7a86e37d86716863ee5e92788398526d58b26a4e4dc02"},
]
ansible-runner = [
    {file = "ansible-runner-1.4.7.tar.gz", hash = "sha256:1bb56f9061c3238d89ec8871bc842f5b8d0e868f892347e8455c98d5b6fa58a1"},
    {file = "ansible_runner-1.4.7-py3-none-any.whl", hash = "sha256:2959940ae0a6f2a8828ec34f1f8ed56244b11614f841a7dc8fe12faea12036f7"},
]
appdirs = [
    {file = "appdirs-1.4.4-py2.py3-none-any.whl", hash = "sha256:a841dacd6b99318a741b166adb07e19ee71a274450e68237b4650ca1055ab128"},
    {file = "appdirs-1.4.4.tar.gz", hash = "sha256:7d5d0167b2b1ba821647616af46a749d1c653740dd0d2415100fe26e27afdf41"},
]
astroid = [
<<<<<<< HEAD
    {file = "astroid-2.5.1-py3-none-any.whl", hash = "sha256:21d735aab248253531bb0f1e1e6d068f0ee23533e18ae8a6171ff892b98297cf"},
    {file = "astroid-2.5.1.tar.gz", hash = "sha256:cfc35498ee64017be059ceffab0a25bedf7548ab76f2bea691c5565896e7128d"},
=======
    {file = "astroid-2.5.6-py3-none-any.whl", hash = "sha256:4db03ab5fc3340cf619dbc25e42c2cc3755154ce6009469766d7143d1fc2ee4e"},
    {file = "astroid-2.5.6.tar.gz", hash = "sha256:8a398dfce302c13f14bab13e2b14fe385d32b73f4e4853b9bdfb64598baa1975"},
>>>>>>> 5a94d471
]
atomicwrites = [
    {file = "atomicwrites-1.4.0-py2.py3-none-any.whl", hash = "sha256:6d1784dea7c0c8d4a5172b6c620f40b6e4cbfdf96d783691f2e1302a7b88e197"},
    {file = "atomicwrites-1.4.0.tar.gz", hash = "sha256:ae70396ad1a434f9c7046fd2dd196fc04b12f9e91ffb859164193be8b6168a7a"},
]
attrs = [
    {file = "attrs-21.2.0-py2.py3-none-any.whl", hash = "sha256:149e90d6d8ac20db7a955ad60cf0e6881a3f20d37096140088356da6c716b0b1"},
    {file = "attrs-21.2.0.tar.gz", hash = "sha256:ef6aaac3ca6cd92904cdd0d83f629a15f18053ec84e6432106f7a4d04ae4f5fb"},
]
babel = [
    {file = "Babel-2.9.1-py2.py3-none-any.whl", hash = "sha256:ab49e12b91d937cd11f0b67cb259a57ab4ad2b59ac7a3b41d6c06c0ac5b0def9"},
    {file = "Babel-2.9.1.tar.gz", hash = "sha256:bc0c176f9f6a994582230df350aa6e05ba2ebe4b3ac317eab29d9be5d2768da0"},
]
bcrypt = [
    {file = "bcrypt-3.2.0-cp36-abi3-macosx_10_9_x86_64.whl", hash = "sha256:c95d4cbebffafcdd28bd28bb4e25b31c50f6da605c81ffd9ad8a3d1b2ab7b1b6"},
    {file = "bcrypt-3.2.0-cp36-abi3-manylinux1_x86_64.whl", hash = "sha256:63d4e3ff96188e5898779b6057878fecf3f11cfe6ec3b313ea09955d587ec7a7"},
    {file = "bcrypt-3.2.0-cp36-abi3-manylinux2010_x86_64.whl", hash = "sha256:cd1ea2ff3038509ea95f687256c46b79f5fc382ad0aa3664d200047546d511d1"},
    {file = "bcrypt-3.2.0-cp36-abi3-manylinux2014_aarch64.whl", hash = "sha256:cdcdcb3972027f83fe24a48b1e90ea4b584d35f1cc279d76de6fc4b13376239d"},
    {file = "bcrypt-3.2.0-cp36-abi3-win32.whl", hash = "sha256:a67fb841b35c28a59cebed05fbd3e80eea26e6d75851f0574a9273c80f3e9b55"},
    {file = "bcrypt-3.2.0-cp36-abi3-win_amd64.whl", hash = "sha256:81fec756feff5b6818ea7ab031205e1d323d8943d237303baca2c5f9c7846f34"},
    {file = "bcrypt-3.2.0.tar.gz", hash = "sha256:5b93c1726e50a93a033c36e5ca7fdcd29a5c7395af50a6892f5d9e7c6cfbfb29"},
]
black = [
    {file = "black-21.6b0-py3-none-any.whl", hash = "sha256:dfb8c5a069012b2ab1e972e7b908f5fb42b6bbabcba0a788b86dc05067c7d9c7"},
    {file = "black-21.6b0.tar.gz", hash = "sha256:dc132348a88d103016726fe360cb9ede02cecf99b76e3660ce6c596be132ce04"},
]
certifi = [
    {file = "certifi-2021.5.30-py2.py3-none-any.whl", hash = "sha256:50b1e4f8446b06f41be7dd6338db18e0990601dce795c2b1686458aa7e8fa7d8"},
    {file = "certifi-2021.5.30.tar.gz", hash = "sha256:2bbf76fd432960138b3ef6dda3dde0544f27cbf8546c458e60baf371917ba9ee"},
]
cffi = [
    {file = "cffi-1.14.5-cp27-cp27m-macosx_10_9_x86_64.whl", hash = "sha256:bb89f306e5da99f4d922728ddcd6f7fcebb3241fc40edebcb7284d7514741991"},
    {file = "cffi-1.14.5-cp27-cp27m-manylinux1_i686.whl", hash = "sha256:34eff4b97f3d982fb93e2831e6750127d1355a923ebaeeb565407b3d2f8d41a1"},
    {file = "cffi-1.14.5-cp27-cp27m-manylinux1_x86_64.whl", hash = "sha256:99cd03ae7988a93dd00bcd9d0b75e1f6c426063d6f03d2f90b89e29b25b82dfa"},
    {file = "cffi-1.14.5-cp27-cp27m-win32.whl", hash = "sha256:65fa59693c62cf06e45ddbb822165394a288edce9e276647f0046e1ec26920f3"},
    {file = "cffi-1.14.5-cp27-cp27m-win_amd64.whl", hash = "sha256:51182f8927c5af975fece87b1b369f722c570fe169f9880764b1ee3bca8347b5"},
    {file = "cffi-1.14.5-cp27-cp27mu-manylinux1_i686.whl", hash = "sha256:43e0b9d9e2c9e5d152946b9c5fe062c151614b262fda2e7b201204de0b99e482"},
    {file = "cffi-1.14.5-cp27-cp27mu-manylinux1_x86_64.whl", hash = "sha256:cbde590d4faaa07c72bf979734738f328d239913ba3e043b1e98fe9a39f8b2b6"},
    {file = "cffi-1.14.5-cp35-cp35m-macosx_10_9_x86_64.whl", hash = "sha256:5de7970188bb46b7bf9858eb6890aad302577a5f6f75091fd7cdd3ef13ef3045"},
    {file = "cffi-1.14.5-cp35-cp35m-manylinux1_i686.whl", hash = "sha256:a465da611f6fa124963b91bf432d960a555563efe4ed1cc403ba5077b15370aa"},
    {file = "cffi-1.14.5-cp35-cp35m-manylinux1_x86_64.whl", hash = "sha256:d42b11d692e11b6634f7613ad8df5d6d5f8875f5d48939520d351007b3c13406"},
    {file = "cffi-1.14.5-cp35-cp35m-win32.whl", hash = "sha256:72d8d3ef52c208ee1c7b2e341f7d71c6fd3157138abf1a95166e6165dd5d4369"},
    {file = "cffi-1.14.5-cp35-cp35m-win_amd64.whl", hash = "sha256:29314480e958fd8aab22e4a58b355b629c59bf5f2ac2492b61e3dc06d8c7a315"},
    {file = "cffi-1.14.5-cp36-cp36m-macosx_10_9_x86_64.whl", hash = "sha256:3d3dd4c9e559eb172ecf00a2a7517e97d1e96de2a5e610bd9b68cea3925b4892"},
    {file = "cffi-1.14.5-cp36-cp36m-manylinux1_i686.whl", hash = "sha256:48e1c69bbacfc3d932221851b39d49e81567a4d4aac3b21258d9c24578280058"},
    {file = "cffi-1.14.5-cp36-cp36m-manylinux1_x86_64.whl", hash = "sha256:69e395c24fc60aad6bb4fa7e583698ea6cc684648e1ffb7fe85e3c1ca131a7d5"},
    {file = "cffi-1.14.5-cp36-cp36m-manylinux2014_aarch64.whl", hash = "sha256:9e93e79c2551ff263400e1e4be085a1210e12073a31c2011dbbda14bda0c6132"},
    {file = "cffi-1.14.5-cp36-cp36m-manylinux_2_17_aarch64.manylinux2014_aarch64.whl", hash = "sha256:24ec4ff2c5c0c8f9c6b87d5bb53555bf267e1e6f70e52e5a9740d32861d36b6f"},
    {file = "cffi-1.14.5-cp36-cp36m-manylinux_2_17_ppc64le.manylinux2014_ppc64le.whl", hash = "sha256:3c3f39fa737542161d8b0d680df2ec249334cd70a8f420f71c9304bd83c3cbed"},
    {file = "cffi-1.14.5-cp36-cp36m-manylinux_2_17_s390x.manylinux2014_s390x.whl", hash = "sha256:681d07b0d1e3c462dd15585ef5e33cb021321588bebd910124ef4f4fb71aef55"},
    {file = "cffi-1.14.5-cp36-cp36m-win32.whl", hash = "sha256:58e3f59d583d413809d60779492342801d6e82fefb89c86a38e040c16883be53"},
    {file = "cffi-1.14.5-cp36-cp36m-win_amd64.whl", hash = "sha256:005a36f41773e148deac64b08f233873a4d0c18b053d37da83f6af4d9087b813"},
    {file = "cffi-1.14.5-cp37-cp37m-macosx_10_9_x86_64.whl", hash = "sha256:2894f2df484ff56d717bead0a5c2abb6b9d2bf26d6960c4604d5c48bbc30ee73"},
    {file = "cffi-1.14.5-cp37-cp37m-manylinux1_i686.whl", hash = "sha256:0857f0ae312d855239a55c81ef453ee8fd24136eaba8e87a2eceba644c0d4c06"},
    {file = "cffi-1.14.5-cp37-cp37m-manylinux1_x86_64.whl", hash = "sha256:cd2868886d547469123fadc46eac7ea5253ea7fcb139f12e1dfc2bbd406427d1"},
    {file = "cffi-1.14.5-cp37-cp37m-manylinux2014_aarch64.whl", hash = "sha256:35f27e6eb43380fa080dccf676dece30bef72e4a67617ffda586641cd4508d49"},
    {file = "cffi-1.14.5-cp37-cp37m-manylinux_2_17_aarch64.manylinux2014_aarch64.whl", hash = "sha256:06d7cd1abac2ffd92e65c0609661866709b4b2d82dd15f611e602b9b188b0b69"},
    {file = "cffi-1.14.5-cp37-cp37m-manylinux_2_17_ppc64le.manylinux2014_ppc64le.whl", hash = "sha256:0f861a89e0043afec2a51fd177a567005847973be86f709bbb044d7f42fc4e05"},
    {file = "cffi-1.14.5-cp37-cp37m-manylinux_2_17_s390x.manylinux2014_s390x.whl", hash = "sha256:cc5a8e069b9ebfa22e26d0e6b97d6f9781302fe7f4f2b8776c3e1daea35f1adc"},
    {file = "cffi-1.14.5-cp37-cp37m-win32.whl", hash = "sha256:9ff227395193126d82e60319a673a037d5de84633f11279e336f9c0f189ecc62"},
    {file = "cffi-1.14.5-cp37-cp37m-win_amd64.whl", hash = "sha256:9cf8022fb8d07a97c178b02327b284521c7708d7c71a9c9c355c178ac4bbd3d4"},
    {file = "cffi-1.14.5-cp38-cp38-macosx_10_9_x86_64.whl", hash = "sha256:8b198cec6c72df5289c05b05b8b0969819783f9418e0409865dac47288d2a053"},
    {file = "cffi-1.14.5-cp38-cp38-manylinux1_i686.whl", hash = "sha256:ad17025d226ee5beec591b52800c11680fca3df50b8b29fe51d882576e039ee0"},
    {file = "cffi-1.14.5-cp38-cp38-manylinux1_x86_64.whl", hash = "sha256:6c97d7350133666fbb5cf4abdc1178c812cb205dc6f41d174a7b0f18fb93337e"},
    {file = "cffi-1.14.5-cp38-cp38-manylinux2014_aarch64.whl", hash = "sha256:8ae6299f6c68de06f136f1f9e69458eae58f1dacf10af5c17353eae03aa0d827"},
    {file = "cffi-1.14.5-cp38-cp38-manylinux_2_17_aarch64.manylinux2014_aarch64.whl", hash = "sha256:04c468b622ed31d408fea2346bec5bbffba2cc44226302a0de1ade9f5ea3d373"},
    {file = "cffi-1.14.5-cp38-cp38-manylinux_2_17_ppc64le.manylinux2014_ppc64le.whl", hash = "sha256:06db6321b7a68b2bd6df96d08a5adadc1fa0e8f419226e25b2a5fbf6ccc7350f"},
    {file = "cffi-1.14.5-cp38-cp38-manylinux_2_17_s390x.manylinux2014_s390x.whl", hash = "sha256:293e7ea41280cb28c6fcaaa0b1aa1f533b8ce060b9e701d78511e1e6c4a1de76"},
    {file = "cffi-1.14.5-cp38-cp38-win32.whl", hash = "sha256:b85eb46a81787c50650f2392b9b4ef23e1f126313b9e0e9013b35c15e4288e2e"},
    {file = "cffi-1.14.5-cp38-cp38-win_amd64.whl", hash = "sha256:1f436816fc868b098b0d63b8920de7d208c90a67212546d02f84fe78a9c26396"},
    {file = "cffi-1.14.5-cp39-cp39-macosx_10_9_x86_64.whl", hash = "sha256:1071534bbbf8cbb31b498d5d9db0f274f2f7a865adca4ae429e147ba40f73dea"},
    {file = "cffi-1.14.5-cp39-cp39-manylinux1_i686.whl", hash = "sha256:9de2e279153a443c656f2defd67769e6d1e4163952b3c622dcea5b08a6405322"},
    {file = "cffi-1.14.5-cp39-cp39-manylinux1_x86_64.whl", hash = "sha256:6e4714cc64f474e4d6e37cfff31a814b509a35cb17de4fb1999907575684479c"},
    {file = "cffi-1.14.5-cp39-cp39-manylinux2014_aarch64.whl", hash = "sha256:158d0d15119b4b7ff6b926536763dc0714313aa59e320ddf787502c70c4d4bee"},
    {file = "cffi-1.14.5-cp39-cp39-manylinux_2_17_aarch64.manylinux2014_aarch64.whl", hash = "sha256:1bf1ac1984eaa7675ca8d5745a8cb87ef7abecb5592178406e55858d411eadc0"},
    {file = "cffi-1.14.5-cp39-cp39-manylinux_2_17_ppc64le.manylinux2014_ppc64le.whl", hash = "sha256:df5052c5d867c1ea0b311fb7c3cd28b19df469c056f7fdcfe88c7473aa63e333"},
    {file = "cffi-1.14.5-cp39-cp39-manylinux_2_17_s390x.manylinux2014_s390x.whl", hash = "sha256:24a570cd11895b60829e941f2613a4f79df1a27344cbbb82164ef2e0116f09c7"},
    {file = "cffi-1.14.5-cp39-cp39-win32.whl", hash = "sha256:afb29c1ba2e5a3736f1c301d9d0abe3ec8b86957d04ddfa9d7a6a42b9367e396"},
    {file = "cffi-1.14.5-cp39-cp39-win_amd64.whl", hash = "sha256:f2d45f97ab6bb54753eab54fffe75aaf3de4ff2341c9daee1987ee1837636f1d"},
    {file = "cffi-1.14.5.tar.gz", hash = "sha256:fd78e5fee591709f32ef6edb9a015b4aa1a5022598e36227500c8f4e02328d9c"},
]
cfgv = [
    {file = "cfgv-3.3.0-py2.py3-none-any.whl", hash = "sha256:b449c9c6118fe8cca7fa5e00b9ec60ba08145d281d52164230a69211c5d597a1"},
    {file = "cfgv-3.3.0.tar.gz", hash = "sha256:9e600479b3b99e8af981ecdfc80a0296104ee610cab48a5ae4ffd0b668650eb1"},
]
chardet = [
    {file = "chardet-4.0.0-py2.py3-none-any.whl", hash = "sha256:f864054d66fd9118f2e67044ac8981a54775ec5b67aed0441892edb553d21da5"},
    {file = "chardet-4.0.0.tar.gz", hash = "sha256:0d6f53a15db4120f2b08c94f11e7d93d2c911ee118b6b30a04ec3ee8310179fa"},
]
click = [
    {file = "click-8.0.1-py3-none-any.whl", hash = "sha256:fba402a4a47334742d782209a7c79bc448911afe1149d07bdabdf480b3e2f4b6"},
    {file = "click-8.0.1.tar.gz", hash = "sha256:8c04c11192119b1ef78ea049e0a6f0463e4c48ef00a30160c704337586f3ad7a"},
]
click-default-group = [
    {file = "click-default-group-1.2.2.tar.gz", hash = "sha256:d9560e8e8dfa44b3562fbc9425042a0fd6d21956fcc2db0077f63f34253ab904"},
]
colorama = [
    {file = "colorama-0.4.4-py2.py3-none-any.whl", hash = "sha256:9f47eda37229f68eee03b24b9748937c7dc3868f906e8ba69fbcbdd3bc5dc3e2"},
    {file = "colorama-0.4.4.tar.gz", hash = "sha256:5941b2b48a20143d2267e95b1c2a7603ce057ee39fd88e7329b0c292aa16869b"},
]
coloredlogs = [
    {file = "coloredlogs-15.0.1-py2.py3-none-any.whl", hash = "sha256:612ee75c546f53e92e70049c9dbfcc18c935a2b9a53b66085ce9ef6a6e5c0934"},
    {file = "coloredlogs-15.0.1.tar.gz", hash = "sha256:7c991aa71a4577af2f82600d8f8f3a89f936baeaf9b50a9c197da014e5bf16b0"},
]
coverage = [
    {file = "coverage-5.5-cp27-cp27m-macosx_10_9_x86_64.whl", hash = "sha256:b6d534e4b2ab35c9f93f46229363e17f63c53ad01330df9f2d6bd1187e5eaacf"},
    {file = "coverage-5.5-cp27-cp27m-manylinux1_i686.whl", hash = "sha256:b7895207b4c843c76a25ab8c1e866261bcfe27bfaa20c192de5190121770672b"},
    {file = "coverage-5.5-cp27-cp27m-manylinux1_x86_64.whl", hash = "sha256:c2723d347ab06e7ddad1a58b2a821218239249a9e4365eaff6649d31180c1669"},
    {file = "coverage-5.5-cp27-cp27m-manylinux2010_i686.whl", hash = "sha256:900fbf7759501bc7807fd6638c947d7a831fc9fdf742dc10f02956ff7220fa90"},
    {file = "coverage-5.5-cp27-cp27m-manylinux2010_x86_64.whl", hash = "sha256:004d1880bed2d97151facef49f08e255a20ceb6f9432df75f4eef018fdd5a78c"},
    {file = "coverage-5.5-cp27-cp27m-win32.whl", hash = "sha256:06191eb60f8d8a5bc046f3799f8a07a2d7aefb9504b0209aff0b47298333302a"},
    {file = "coverage-5.5-cp27-cp27m-win_amd64.whl", hash = "sha256:7501140f755b725495941b43347ba8a2777407fc7f250d4f5a7d2a1050ba8e82"},
    {file = "coverage-5.5-cp27-cp27mu-manylinux1_i686.whl", hash = "sha256:372da284cfd642d8e08ef606917846fa2ee350f64994bebfbd3afb0040436905"},
    {file = "coverage-5.5-cp27-cp27mu-manylinux1_x86_64.whl", hash = "sha256:8963a499849a1fc54b35b1c9f162f4108017b2e6db2c46c1bed93a72262ed083"},
    {file = "coverage-5.5-cp27-cp27mu-manylinux2010_i686.whl", hash = "sha256:869a64f53488f40fa5b5b9dcb9e9b2962a66a87dab37790f3fcfb5144b996ef5"},
    {file = "coverage-5.5-cp27-cp27mu-manylinux2010_x86_64.whl", hash = "sha256:4a7697d8cb0f27399b0e393c0b90f0f1e40c82023ea4d45d22bce7032a5d7b81"},
    {file = "coverage-5.5-cp310-cp310-macosx_10_14_x86_64.whl", hash = "sha256:8d0a0725ad7c1a0bcd8d1b437e191107d457e2ec1084b9f190630a4fb1af78e6"},
    {file = "coverage-5.5-cp310-cp310-manylinux1_x86_64.whl", hash = "sha256:51cb9476a3987c8967ebab3f0fe144819781fca264f57f89760037a2ea191cb0"},
    {file = "coverage-5.5-cp310-cp310-win_amd64.whl", hash = "sha256:c0891a6a97b09c1f3e073a890514d5012eb256845c451bd48f7968ef939bf4ae"},
    {file = "coverage-5.5-cp35-cp35m-macosx_10_9_x86_64.whl", hash = "sha256:3487286bc29a5aa4b93a072e9592f22254291ce96a9fbc5251f566b6b7343cdb"},
    {file = "coverage-5.5-cp35-cp35m-manylinux1_i686.whl", hash = "sha256:deee1077aae10d8fa88cb02c845cfba9b62c55e1183f52f6ae6a2df6a2187160"},
    {file = "coverage-5.5-cp35-cp35m-manylinux1_x86_64.whl", hash = "sha256:f11642dddbb0253cc8853254301b51390ba0081750a8ac03f20ea8103f0c56b6"},
    {file = "coverage-5.5-cp35-cp35m-manylinux2010_i686.whl", hash = "sha256:6c90e11318f0d3c436a42409f2749ee1a115cd8b067d7f14c148f1ce5574d701"},
    {file = "coverage-5.5-cp35-cp35m-manylinux2010_x86_64.whl", hash = "sha256:30c77c1dc9f253283e34c27935fded5015f7d1abe83bc7821680ac444eaf7793"},
    {file = "coverage-5.5-cp35-cp35m-win32.whl", hash = "sha256:9a1ef3b66e38ef8618ce5fdc7bea3d9f45f3624e2a66295eea5e57966c85909e"},
    {file = "coverage-5.5-cp35-cp35m-win_amd64.whl", hash = "sha256:972c85d205b51e30e59525694670de6a8a89691186012535f9d7dbaa230e42c3"},
    {file = "coverage-5.5-cp36-cp36m-macosx_10_9_x86_64.whl", hash = "sha256:af0e781009aaf59e25c5a678122391cb0f345ac0ec272c7961dc5455e1c40066"},
    {file = "coverage-5.5-cp36-cp36m-manylinux1_i686.whl", hash = "sha256:74d881fc777ebb11c63736622b60cb9e4aee5cace591ce274fb69e582a12a61a"},
    {file = "coverage-5.5-cp36-cp36m-manylinux1_x86_64.whl", hash = "sha256:92b017ce34b68a7d67bd6d117e6d443a9bf63a2ecf8567bb3d8c6c7bc5014465"},
    {file = "coverage-5.5-cp36-cp36m-manylinux2010_i686.whl", hash = "sha256:d636598c8305e1f90b439dbf4f66437de4a5e3c31fdf47ad29542478c8508bbb"},
    {file = "coverage-5.5-cp36-cp36m-manylinux2010_x86_64.whl", hash = "sha256:41179b8a845742d1eb60449bdb2992196e211341818565abded11cfa90efb821"},
    {file = "coverage-5.5-cp36-cp36m-win32.whl", hash = "sha256:040af6c32813fa3eae5305d53f18875bedd079960822ef8ec067a66dd8afcd45"},
    {file = "coverage-5.5-cp36-cp36m-win_amd64.whl", hash = "sha256:5fec2d43a2cc6965edc0bb9e83e1e4b557f76f843a77a2496cbe719583ce8184"},
    {file = "coverage-5.5-cp37-cp37m-macosx_10_9_x86_64.whl", hash = "sha256:18ba8bbede96a2c3dde7b868de9dcbd55670690af0988713f0603f037848418a"},
    {file = "coverage-5.5-cp37-cp37m-manylinux1_i686.whl", hash = "sha256:2910f4d36a6a9b4214bb7038d537f015346f413a975d57ca6b43bf23d6563b53"},
    {file = "coverage-5.5-cp37-cp37m-manylinux1_x86_64.whl", hash = "sha256:f0b278ce10936db1a37e6954e15a3730bea96a0997c26d7fee88e6c396c2086d"},
    {file = "coverage-5.5-cp37-cp37m-manylinux2010_i686.whl", hash = "sha256:796c9c3c79747146ebd278dbe1e5c5c05dd6b10cc3bcb8389dfdf844f3ead638"},
    {file = "coverage-5.5-cp37-cp37m-manylinux2010_x86_64.whl", hash = "sha256:53194af30d5bad77fcba80e23a1441c71abfb3e01192034f8246e0d8f99528f3"},
    {file = "coverage-5.5-cp37-cp37m-win32.whl", hash = "sha256:184a47bbe0aa6400ed2d41d8e9ed868b8205046518c52464fde713ea06e3a74a"},
    {file = "coverage-5.5-cp37-cp37m-win_amd64.whl", hash = "sha256:2949cad1c5208b8298d5686d5a85b66aae46d73eec2c3e08c817dd3513e5848a"},
    {file = "coverage-5.5-cp38-cp38-macosx_10_9_x86_64.whl", hash = "sha256:217658ec7187497e3f3ebd901afdca1af062b42cfe3e0dafea4cced3983739f6"},
    {file = "coverage-5.5-cp38-cp38-manylinux1_i686.whl", hash = "sha256:1aa846f56c3d49205c952d8318e76ccc2ae23303351d9270ab220004c580cfe2"},
    {file = "coverage-5.5-cp38-cp38-manylinux1_x86_64.whl", hash = "sha256:24d4a7de75446be83244eabbff746d66b9240ae020ced65d060815fac3423759"},
    {file = "coverage-5.5-cp38-cp38-manylinux2010_i686.whl", hash = "sha256:d1f8bf7b90ba55699b3a5e44930e93ff0189aa27186e96071fac7dd0d06a1873"},
    {file = "coverage-5.5-cp38-cp38-manylinux2010_x86_64.whl", hash = "sha256:970284a88b99673ccb2e4e334cfb38a10aab7cd44f7457564d11898a74b62d0a"},
    {file = "coverage-5.5-cp38-cp38-win32.whl", hash = "sha256:01d84219b5cdbfc8122223b39a954820929497a1cb1422824bb86b07b74594b6"},
    {file = "coverage-5.5-cp38-cp38-win_amd64.whl", hash = "sha256:2e0d881ad471768bf6e6c2bf905d183543f10098e3b3640fc029509530091502"},
    {file = "coverage-5.5-cp39-cp39-macosx_10_9_x86_64.whl", hash = "sha256:d1f9ce122f83b2305592c11d64f181b87153fc2c2bbd3bb4a3dde8303cfb1a6b"},
    {file = "coverage-5.5-cp39-cp39-manylinux1_i686.whl", hash = "sha256:13c4ee887eca0f4c5a247b75398d4114c37882658300e153113dafb1d76de529"},
    {file = "coverage-5.5-cp39-cp39-manylinux1_x86_64.whl", hash = "sha256:52596d3d0e8bdf3af43db3e9ba8dcdaac724ba7b5ca3f6358529d56f7a166f8b"},
    {file = "coverage-5.5-cp39-cp39-manylinux2010_i686.whl", hash = "sha256:2cafbbb3af0733db200c9b5f798d18953b1a304d3f86a938367de1567f4b5bff"},
    {file = "coverage-5.5-cp39-cp39-manylinux2010_x86_64.whl", hash = "sha256:44d654437b8ddd9eee7d1eaee28b7219bec228520ff809af170488fd2fed3e2b"},
    {file = "coverage-5.5-cp39-cp39-win32.whl", hash = "sha256:d314ed732c25d29775e84a960c3c60808b682c08d86602ec2c3008e1202e3bb6"},
    {file = "coverage-5.5-cp39-cp39-win_amd64.whl", hash = "sha256:13034c4409db851670bc9acd836243aeee299949bd5673e11844befcb0149f03"},
    {file = "coverage-5.5-pp36-none-any.whl", hash = "sha256:f030f8873312a16414c0d8e1a1ddff2d3235655a2174e3648b4fa66b3f2f1079"},
    {file = "coverage-5.5-pp37-none-any.whl", hash = "sha256:2a3859cb82dcbda1cfd3e6f71c27081d18aa251d20a17d87d26d4cd216fb0af4"},
    {file = "coverage-5.5.tar.gz", hash = "sha256:ebe78fe9a0e874362175b02371bdfbee64d8edc42a044253ddf4ee7d3c15212c"},
]
cryptography = [
    {file = "cryptography-3.4.7-cp36-abi3-macosx_10_10_x86_64.whl", hash = "sha256:3d8427734c781ea5f1b41d6589c293089704d4759e34597dce91014ac125aad1"},
    {file = "cryptography-3.4.7-cp36-abi3-macosx_11_0_arm64.whl", hash = "sha256:8e56e16617872b0957d1c9742a3f94b43533447fd78321514abbe7db216aa250"},
    {file = "cryptography-3.4.7-cp36-abi3-manylinux2010_x86_64.whl", hash = "sha256:37340614f8a5d2fb9aeea67fd159bfe4f5f4ed535b1090ce8ec428b2f15a11f2"},
    {file = "cryptography-3.4.7-cp36-abi3-manylinux2014_aarch64.whl", hash = "sha256:240f5c21aef0b73f40bb9f78d2caff73186700bf1bc6b94285699aff98cc16c6"},
    {file = "cryptography-3.4.7-cp36-abi3-manylinux2014_x86_64.whl", hash = "sha256:1e056c28420c072c5e3cb36e2b23ee55e260cb04eee08f702e0edfec3fb51959"},
    {file = "cryptography-3.4.7-cp36-abi3-win32.whl", hash = "sha256:0f1212a66329c80d68aeeb39b8a16d54ef57071bf22ff4e521657b27372e327d"},
    {file = "cryptography-3.4.7-cp36-abi3-win_amd64.whl", hash = "sha256:de4e5f7f68220d92b7637fc99847475b59154b7a1b3868fb7385337af54ac9ca"},
    {file = "cryptography-3.4.7-pp36-pypy36_pp73-manylinux2010_x86_64.whl", hash = "sha256:26965837447f9c82f1855e0bc8bc4fb910240b6e0d16a664bb722df3b5b06873"},
    {file = "cryptography-3.4.7-pp36-pypy36_pp73-manylinux2014_x86_64.whl", hash = "sha256:eb8cc2afe8b05acbd84a43905832ec78e7b3873fb124ca190f574dca7389a87d"},
    {file = "cryptography-3.4.7-pp37-pypy37_pp73-manylinux2010_x86_64.whl", hash = "sha256:7ec5d3b029f5fa2b179325908b9cd93db28ab7b85bb6c1db56b10e0b54235177"},
    {file = "cryptography-3.4.7-pp37-pypy37_pp73-manylinux2014_x86_64.whl", hash = "sha256:ee77aa129f481be46f8d92a1a7db57269a2f23052d5f2433b4621bb457081cc9"},
    {file = "cryptography-3.4.7.tar.gz", hash = "sha256:3d10de8116d25649631977cb37da6cbdd2d6fa0e0281d014a5b7d337255ca713"},
]
distlib = [
    {file = "distlib-0.3.2-py2.py3-none-any.whl", hash = "sha256:23e223426b28491b1ced97dc3bbe183027419dfc7982b4fa2f05d5f3ff10711c"},
    {file = "distlib-0.3.2.zip", hash = "sha256:106fef6dc37dd8c0e2c0a60d3fca3e77460a48907f335fa28420463a6f799736"},
]
docutils = [
    {file = "docutils-0.17.1-py2.py3-none-any.whl", hash = "sha256:cf316c8370a737a022b72b56874f6602acf974a37a9fba42ec2876387549fc61"},
    {file = "docutils-0.17.1.tar.gz", hash = "sha256:686577d2e4c32380bb50cbb22f575ed742d58168cee37e99117a854bcd88f125"},
]
filelock = [
    {file = "filelock-3.0.12-py3-none-any.whl", hash = "sha256:929b7d63ec5b7d6b71b0fa5ac14e030b3f70b75747cef1b10da9b879fef15836"},
    {file = "filelock-3.0.12.tar.gz", hash = "sha256:18d82244ee114f543149c66a6e0c14e9c4f8a1044b5cdaadd0f82159d6a6ff59"},
]
flake8 = [
    {file = "flake8-3.9.2-py2.py3-none-any.whl", hash = "sha256:bf8fd333346d844f616e8d47905ef3a3384edae6b4e9beb0c5101e25e3110907"},
    {file = "flake8-3.9.2.tar.gz", hash = "sha256:07528381786f2a6237b061f6e96610a4167b226cb926e2aa2b6b1d78057c576b"},
]
flake8-bugbear = [
    {file = "flake8-bugbear-21.4.3.tar.gz", hash = "sha256:2346c81f889955b39e4a368eb7d508de723d9de05716c287dc860a4073dc57e7"},
    {file = "flake8_bugbear-21.4.3-py36.py37.py38-none-any.whl", hash = "sha256:4f305dca96be62bf732a218fe6f1825472a621d3452c5b994d8f89dae21dbafa"},
]
gitdb = [
    {file = "gitdb-4.0.7-py3-none-any.whl", hash = "sha256:6c4cc71933456991da20917998acbe6cf4fb41eeaab7d6d67fbc05ecd4c865b0"},
    {file = "gitdb-4.0.7.tar.gz", hash = "sha256:96bf5c08b157a666fec41129e6d327235284cca4c81e92109260f353ba138005"},
]
gitpython = [
<<<<<<< HEAD
    {file = "GitPython-3.1.14-py3-none-any.whl", hash = "sha256:3283ae2fba31c913d857e12e5ba5f9a7772bbc064ae2bb09efafa71b0dd4939b"},
    {file = "GitPython-3.1.14.tar.gz", hash = "sha256:be27633e7509e58391f10207cd32b2a6cf5b908f92d9cd30da2e514e1137af61"},
=======
    {file = "GitPython-3.1.18-py3-none-any.whl", hash = "sha256:fce760879cd2aebd2991b3542876dc5c4a909b30c9d69dfc488e504a8db37ee8"},
    {file = "GitPython-3.1.18.tar.gz", hash = "sha256:b838a895977b45ab6f0cc926a9045c8d1c44e2b653c1fcc39fe91f42c6e8f05b"},
>>>>>>> 5a94d471
]
greenlet = [
    {file = "greenlet-1.1.0-cp27-cp27m-macosx_10_14_x86_64.whl", hash = "sha256:60848099b76467ef09b62b0f4512e7e6f0a2c977357a036de602b653667f5f4c"},
    {file = "greenlet-1.1.0-cp27-cp27m-manylinux1_x86_64.whl", hash = "sha256:f42ad188466d946f1b3afc0a9e1a266ac8926461ee0786c06baac6bd71f8a6f3"},
    {file = "greenlet-1.1.0-cp27-cp27m-manylinux2010_x86_64.whl", hash = "sha256:76ed710b4e953fc31c663b079d317c18f40235ba2e3d55f70ff80794f7b57922"},
    {file = "greenlet-1.1.0-cp27-cp27m-win32.whl", hash = "sha256:b33b51ab057f8a20b497ffafdb1e79256db0c03ef4f5e3d52e7497200e11f821"},
    {file = "greenlet-1.1.0-cp27-cp27m-win_amd64.whl", hash = "sha256:ed1377feed808c9c1139bdb6a61bcbf030c236dd288d6fca71ac26906ab03ba6"},
    {file = "greenlet-1.1.0-cp27-cp27mu-manylinux1_x86_64.whl", hash = "sha256:da862b8f7de577bc421323714f63276acb2f759ab8c5e33335509f0b89e06b8f"},
    {file = "greenlet-1.1.0-cp27-cp27mu-manylinux2010_x86_64.whl", hash = "sha256:5f75e7f237428755d00e7460239a2482fa7e3970db56c8935bd60da3f0733e56"},
    {file = "greenlet-1.1.0-cp310-cp310-macosx_10_14_x86_64.whl", hash = "sha256:258f9612aba0d06785143ee1cbf2d7361801c95489c0bd10c69d163ec5254a16"},
    {file = "greenlet-1.1.0-cp310-cp310-manylinux_2_17_aarch64.manylinux2014_aarch64.whl", hash = "sha256:5d928e2e3c3906e0a29b43dc26d9b3d6e36921eee276786c4e7ad9ff5665c78a"},
    {file = "greenlet-1.1.0-cp310-cp310-manylinux_2_17_ppc64le.manylinux2014_ppc64le.whl", hash = "sha256:cc407b68e0a874e7ece60f6639df46309376882152345508be94da608cc0b831"},
    {file = "greenlet-1.1.0-cp310-cp310-manylinux_2_17_x86_64.manylinux2014_x86_64.whl", hash = "sha256:0c557c809eeee215b87e8a7cbfb2d783fb5598a78342c29ade561440abae7d22"},
    {file = "greenlet-1.1.0-cp35-cp35m-macosx_10_14_x86_64.whl", hash = "sha256:3d13da093d44dee7535b91049e44dd2b5540c2a0e15df168404d3dd2626e0ec5"},
    {file = "greenlet-1.1.0-cp35-cp35m-manylinux1_x86_64.whl", hash = "sha256:b3090631fecdf7e983d183d0fad7ea72cfb12fa9212461a9b708ff7907ffff47"},
    {file = "greenlet-1.1.0-cp35-cp35m-manylinux2010_x86_64.whl", hash = "sha256:06ecb43b04480e6bafc45cb1b4b67c785e183ce12c079473359e04a709333b08"},
    {file = "greenlet-1.1.0-cp35-cp35m-win32.whl", hash = "sha256:944fbdd540712d5377a8795c840a97ff71e7f3221d3fddc98769a15a87b36131"},
    {file = "greenlet-1.1.0-cp35-cp35m-win_amd64.whl", hash = "sha256:c767458511a59f6f597bfb0032a1c82a52c29ae228c2c0a6865cfeaeaac4c5f5"},
    {file = "greenlet-1.1.0-cp36-cp36m-macosx_10_14_x86_64.whl", hash = "sha256:2325123ff3a8ecc10ca76f062445efef13b6cf5a23389e2df3c02a4a527b89bc"},
    {file = "greenlet-1.1.0-cp36-cp36m-manylinux1_x86_64.whl", hash = "sha256:598bcfd841e0b1d88e32e6a5ea48348a2c726461b05ff057c1b8692be9443c6e"},
    {file = "greenlet-1.1.0-cp36-cp36m-manylinux2010_x86_64.whl", hash = "sha256:be9768e56f92d1d7cd94185bab5856f3c5589a50d221c166cc2ad5eb134bd1dc"},
    {file = "greenlet-1.1.0-cp36-cp36m-manylinux_2_17_aarch64.manylinux2014_aarch64.whl", hash = "sha256:dfe7eac0d253915116ed0cd160a15a88981a1d194c1ef151e862a5c7d2f853d3"},
    {file = "greenlet-1.1.0-cp36-cp36m-manylinux_2_17_ppc64le.manylinux2014_ppc64le.whl", hash = "sha256:9a6b035aa2c5fcf3dbbf0e3a8a5bc75286fc2d4e6f9cfa738788b433ec894919"},
    {file = "greenlet-1.1.0-cp36-cp36m-manylinux_2_17_x86_64.manylinux2014_x86_64.whl", hash = "sha256:ca1c4a569232c063615f9e70ff9a1e2fee8c66a6fb5caf0f5e8b21a396deec3e"},
    {file = "greenlet-1.1.0-cp36-cp36m-win32.whl", hash = "sha256:3096286a6072553b5dbd5efbefc22297e9d06a05ac14ba017233fedaed7584a8"},
    {file = "greenlet-1.1.0-cp36-cp36m-win_amd64.whl", hash = "sha256:c35872b2916ab5a240d52a94314c963476c989814ba9b519bc842e5b61b464bb"},
    {file = "greenlet-1.1.0-cp37-cp37m-macosx_10_14_x86_64.whl", hash = "sha256:b97c9a144bbeec7039cca44df117efcbeed7209543f5695201cacf05ba3b5857"},
    {file = "greenlet-1.1.0-cp37-cp37m-manylinux1_x86_64.whl", hash = "sha256:16183fa53bc1a037c38d75fdc59d6208181fa28024a12a7f64bb0884434c91ea"},
    {file = "greenlet-1.1.0-cp37-cp37m-manylinux2010_x86_64.whl", hash = "sha256:6b1d08f2e7f2048d77343279c4d4faa7aef168b3e36039cba1917fffb781a8ed"},
    {file = "greenlet-1.1.0-cp37-cp37m-manylinux_2_17_aarch64.manylinux2014_aarch64.whl", hash = "sha256:14927b15c953f8f2d2a8dffa224aa78d7759ef95284d4c39e1745cf36e8cdd2c"},
    {file = "greenlet-1.1.0-cp37-cp37m-manylinux_2_17_ppc64le.manylinux2014_ppc64le.whl", hash = "sha256:9bdcff4b9051fb1aa4bba4fceff6a5f770c6be436408efd99b76fc827f2a9319"},
    {file = "greenlet-1.1.0-cp37-cp37m-manylinux_2_17_x86_64.manylinux2014_x86_64.whl", hash = "sha256:c70c7dd733a4c56838d1f1781e769081a25fade879510c5b5f0df76956abfa05"},
    {file = "greenlet-1.1.0-cp37-cp37m-win32.whl", hash = "sha256:0de64d419b1cb1bfd4ea544bedea4b535ef3ae1e150b0f2609da14bbf48a4a5f"},
    {file = "greenlet-1.1.0-cp37-cp37m-win_amd64.whl", hash = "sha256:8833e27949ea32d27f7e96930fa29404dd4f2feb13cce483daf52e8842ec246a"},
    {file = "greenlet-1.1.0-cp38-cp38-macosx_10_14_x86_64.whl", hash = "sha256:c1580087ab493c6b43e66f2bdd165d9e3c1e86ef83f6c2c44a29f2869d2c5bd5"},
    {file = "greenlet-1.1.0-cp38-cp38-manylinux1_x86_64.whl", hash = "sha256:ad80bb338cf9f8129c049837a42a43451fc7c8b57ad56f8e6d32e7697b115505"},
    {file = "greenlet-1.1.0-cp38-cp38-manylinux2010_x86_64.whl", hash = "sha256:a9017ff5fc2522e45562882ff481128631bf35da444775bc2776ac5c61d8bcae"},
    {file = "greenlet-1.1.0-cp38-cp38-manylinux_2_17_aarch64.manylinux2014_aarch64.whl", hash = "sha256:7920e3eccd26b7f4c661b746002f5ec5f0928076bd738d38d894bb359ce51927"},
    {file = "greenlet-1.1.0-cp38-cp38-manylinux_2_17_ppc64le.manylinux2014_ppc64le.whl", hash = "sha256:408071b64e52192869129a205e5b463abda36eff0cebb19d6e63369440e4dc99"},
    {file = "greenlet-1.1.0-cp38-cp38-manylinux_2_17_x86_64.manylinux2014_x86_64.whl", hash = "sha256:be13a18cec649ebaab835dff269e914679ef329204704869f2f167b2c163a9da"},
    {file = "greenlet-1.1.0-cp38-cp38-win32.whl", hash = "sha256:22002259e5b7828b05600a762579fa2f8b33373ad95a0ee57b4d6109d0e589ad"},
    {file = "greenlet-1.1.0-cp38-cp38-win_amd64.whl", hash = "sha256:206295d270f702bc27dbdbd7651e8ebe42d319139e0d90217b2074309a200da8"},
    {file = "greenlet-1.1.0-cp39-cp39-macosx_10_14_x86_64.whl", hash = "sha256:096cb0217d1505826ba3d723e8981096f2622cde1eb91af9ed89a17c10aa1f3e"},
    {file = "greenlet-1.1.0-cp39-cp39-manylinux1_x86_64.whl", hash = "sha256:03f28a5ea20201e70ab70518d151116ce939b412961c33827519ce620957d44c"},
    {file = "greenlet-1.1.0-cp39-cp39-manylinux2010_x86_64.whl", hash = "sha256:7db68f15486d412b8e2cfcd584bf3b3a000911d25779d081cbbae76d71bd1a7e"},
    {file = "greenlet-1.1.0-cp39-cp39-manylinux_2_17_aarch64.manylinux2014_aarch64.whl", hash = "sha256:70bd1bb271e9429e2793902dfd194b653221904a07cbf207c3139e2672d17959"},
    {file = "greenlet-1.1.0-cp39-cp39-manylinux_2_17_ppc64le.manylinux2014_ppc64le.whl", hash = "sha256:f92731609d6625e1cc26ff5757db4d32b6b810d2a3363b0ff94ff573e5901f6f"},
    {file = "greenlet-1.1.0-cp39-cp39-manylinux_2_17_x86_64.manylinux2014_x86_64.whl", hash = "sha256:06d7ac89e6094a0a8f8dc46aa61898e9e1aec79b0f8b47b2400dd51a44dbc832"},
    {file = "greenlet-1.1.0-cp39-cp39-win32.whl", hash = "sha256:adb94a28225005890d4cf73648b5131e885c7b4b17bc762779f061844aabcc11"},
    {file = "greenlet-1.1.0-cp39-cp39-win_amd64.whl", hash = "sha256:aa4230234d02e6f32f189fd40b59d5a968fe77e80f59c9c933384fe8ba535535"},
    {file = "greenlet-1.1.0.tar.gz", hash = "sha256:c87df8ae3f01ffb4483c796fe1b15232ce2b219f0b18126948616224d3f658ee"},
]
humanfriendly = [
    {file = "humanfriendly-9.2-py2.py3-none-any.whl", hash = "sha256:332da98c24cc150efcc91b5508b19115209272bfdf4b0764a56795932f854271"},
    {file = "humanfriendly-9.2.tar.gz", hash = "sha256:f7dba53ac7935fd0b4a2fc9a29e316ddd9ea135fb3052d3d0279d10c18ff9c48"},
]
identify = [
<<<<<<< HEAD
    {file = "identify-2.0.0-py2.py3-none-any.whl", hash = "sha256:9cdd81e5d2b6e76c3006d5226316dd947bd6324fbeebb881bec489202fa09d3a"},
    {file = "identify-2.0.0.tar.gz", hash = "sha256:b99aa309329c4fea679463eb35d169f3fbe13e66e9dd6162ad1856cbeb03dcbd"},
=======
    {file = "identify-2.2.10-py2.py3-none-any.whl", hash = "sha256:18d0c531ee3dbc112fa6181f34faa179de3f57ea57ae2899754f16a7e0ff6421"},
    {file = "identify-2.2.10.tar.gz", hash = "sha256:5b41f71471bc738e7b586308c3fca172f78940195cb3bf6734c1e66fdac49306"},
>>>>>>> 5a94d471
]
idna = [
    {file = "idna-2.10-py2.py3-none-any.whl", hash = "sha256:b97d804b1e9b523befed77c48dacec60e6dcb0b5391d57af6a65a312a90648c0"},
    {file = "idna-2.10.tar.gz", hash = "sha256:b307872f855b18632ce0c21c5e45be78c0ea7ae4c15c828c20788b26921eb3f6"},
]
imagesize = [
    {file = "imagesize-1.2.0-py2.py3-none-any.whl", hash = "sha256:6965f19a6a2039c7d48bca7dba2473069ff854c36ae6f19d2cde309d998228a1"},
    {file = "imagesize-1.2.0.tar.gz", hash = "sha256:b1f6b5a4eab1f73479a50fb79fcf729514a900c341d8503d62a62dbc4127a2b1"},
]
incremental = [
    {file = "incremental-21.3.0-py2.py3-none-any.whl", hash = "sha256:92014aebc6a20b78a8084cdd5645eeaa7f74b8933f70fa3ada2cfbd1e3b54321"},
    {file = "incremental-21.3.0.tar.gz", hash = "sha256:02f5de5aff48f6b9f665d99d48bfc7ec03b6e3943210de7cfc88856d755d6f57"},
]
iniconfig = [
    {file = "iniconfig-1.1.1-py2.py3-none-any.whl", hash = "sha256:011e24c64b7f47f6ebd835bb12a743f2fbe9a26d4cecaa7f53bc4f35ee9da8b3"},
    {file = "iniconfig-1.1.1.tar.gz", hash = "sha256:bc3af051d7d14b2ee5ef9969666def0cd1a000e121eaea580d4a313df4b37f32"},
]
interrogate = [
    {file = "interrogate-1.4.0-py3-none-any.whl", hash = "sha256:306d44c8557352a64ded253ddec6bc5d2dc05a7b9bb68ca950be4357b399195e"},
    {file = "interrogate-1.4.0.tar.gz", hash = "sha256:5fdef4704ee9afff5e7ef5649fc85df4d927853836ef6572776c480307fe4927"},
]
isort = [
    {file = "isort-5.9.1-py3-none-any.whl", hash = "sha256:8e2c107091cfec7286bc0f68a547d0ba4c094d460b732075b6fba674f1035c0c"},
    {file = "isort-5.9.1.tar.gz", hash = "sha256:83510593e07e433b77bd5bff0f6f607dbafa06d1a89022616f02d8b699cfcd56"},
]
jinja2 = [
    {file = "Jinja2-3.0.1-py3-none-any.whl", hash = "sha256:1f06f2da51e7b56b8f238affdd6b4e2c61e39598a378cc49345bc1bd42a978a4"},
    {file = "Jinja2-3.0.1.tar.gz", hash = "sha256:703f484b47a6af502e743c9122595cc812b0271f661722403114f71a79d0f5a4"},
]
lazy-object-proxy = [
    {file = "lazy-object-proxy-1.6.0.tar.gz", hash = "sha256:489000d368377571c6f982fba6497f2aa13c6d1facc40660963da62f5c379726"},
    {file = "lazy_object_proxy-1.6.0-cp27-cp27m-macosx_10_14_x86_64.whl", hash = "sha256:c6938967f8528b3668622a9ed3b31d145fab161a32f5891ea7b84f6b790be05b"},
    {file = "lazy_object_proxy-1.6.0-cp27-cp27m-win32.whl", hash = "sha256:ebfd274dcd5133e0afae738e6d9da4323c3eb021b3e13052d8cbd0e457b1256e"},
    {file = "lazy_object_proxy-1.6.0-cp27-cp27m-win_amd64.whl", hash = "sha256:ed361bb83436f117f9917d282a456f9e5009ea12fd6de8742d1a4752c3017e93"},
    {file = "lazy_object_proxy-1.6.0-cp27-cp27mu-manylinux1_x86_64.whl", hash = "sha256:d900d949b707778696fdf01036f58c9876a0d8bfe116e8d220cfd4b15f14e741"},
    {file = "lazy_object_proxy-1.6.0-cp36-cp36m-manylinux1_x86_64.whl", hash = "sha256:5743a5ab42ae40caa8421b320ebf3a998f89c85cdc8376d6b2e00bd12bd1b587"},
    {file = "lazy_object_proxy-1.6.0-cp36-cp36m-manylinux2014_aarch64.whl", hash = "sha256:bf34e368e8dd976423396555078def5cfc3039ebc6fc06d1ae2c5a65eebbcde4"},
    {file = "lazy_object_proxy-1.6.0-cp36-cp36m-win32.whl", hash = "sha256:b579f8acbf2bdd9ea200b1d5dea36abd93cabf56cf626ab9c744a432e15c815f"},
    {file = "lazy_object_proxy-1.6.0-cp36-cp36m-win_amd64.whl", hash = "sha256:4f60460e9f1eb632584c9685bccea152f4ac2130e299784dbaf9fae9f49891b3"},
    {file = "lazy_object_proxy-1.6.0-cp37-cp37m-manylinux1_x86_64.whl", hash = "sha256:d7124f52f3bd259f510651450e18e0fd081ed82f3c08541dffc7b94b883aa981"},
    {file = "lazy_object_proxy-1.6.0-cp37-cp37m-manylinux2014_aarch64.whl", hash = "sha256:22ddd618cefe54305df49e4c069fa65715be4ad0e78e8d252a33debf00f6ede2"},
    {file = "lazy_object_proxy-1.6.0-cp37-cp37m-win32.whl", hash = "sha256:9d397bf41caad3f489e10774667310d73cb9c4258e9aed94b9ec734b34b495fd"},
    {file = "lazy_object_proxy-1.6.0-cp37-cp37m-win_amd64.whl", hash = "sha256:24a5045889cc2729033b3e604d496c2b6f588c754f7a62027ad4437a7ecc4837"},
    {file = "lazy_object_proxy-1.6.0-cp38-cp38-manylinux1_x86_64.whl", hash = "sha256:17e0967ba374fc24141738c69736da90e94419338fd4c7c7bef01ee26b339653"},
    {file = "lazy_object_proxy-1.6.0-cp38-cp38-manylinux2014_aarch64.whl", hash = "sha256:410283732af311b51b837894fa2f24f2c0039aa7f220135192b38fcc42bd43d3"},
    {file = "lazy_object_proxy-1.6.0-cp38-cp38-win32.whl", hash = "sha256:85fb7608121fd5621cc4377a8961d0b32ccf84a7285b4f1d21988b2eae2868e8"},
    {file = "lazy_object_proxy-1.6.0-cp38-cp38-win_amd64.whl", hash = "sha256:d1c2676e3d840852a2de7c7d5d76407c772927addff8d742b9808fe0afccebdf"},
    {file = "lazy_object_proxy-1.6.0-cp39-cp39-macosx_10_14_x86_64.whl", hash = "sha256:b865b01a2e7f96db0c5d12cfea590f98d8c5ba64ad222300d93ce6ff9138bcad"},
    {file = "lazy_object_proxy-1.6.0-cp39-cp39-manylinux1_x86_64.whl", hash = "sha256:4732c765372bd78a2d6b2150a6e99d00a78ec963375f236979c0626b97ed8e43"},
    {file = "lazy_object_proxy-1.6.0-cp39-cp39-manylinux2014_aarch64.whl", hash = "sha256:9698110e36e2df951c7c36b6729e96429c9c32b3331989ef19976592c5f3c77a"},
    {file = "lazy_object_proxy-1.6.0-cp39-cp39-win32.whl", hash = "sha256:1fee665d2638491f4d6e55bd483e15ef21f6c8c2095f235fef72601021e64f61"},
    {file = "lazy_object_proxy-1.6.0-cp39-cp39-win_amd64.whl", hash = "sha256:f5144c75445ae3ca2057faac03fda5a902eff196702b0a24daf1d6ce0650514b"},
]
lockfile = [
    {file = "lockfile-0.12.2-py2.py3-none-any.whl", hash = "sha256:6c3cb24f344923d30b2785d5ad75182c8ea7ac1b6171b08657258ec7429d50fa"},
    {file = "lockfile-0.12.2.tar.gz", hash = "sha256:6aed02de03cba24efabcd600b30540140634fc06cfa603822d508d5361e9f799"},
]
markupsafe = [
    {file = "MarkupSafe-2.0.1-cp36-cp36m-macosx_10_9_x86_64.whl", hash = "sha256:f9081981fe268bd86831e5c75f7de206ef275defcb82bc70740ae6dc507aee51"},
    {file = "MarkupSafe-2.0.1-cp36-cp36m-manylinux1_i686.whl", hash = "sha256:0955295dd5eec6cb6cc2fe1698f4c6d84af2e92de33fbcac4111913cd100a6ff"},
    {file = "MarkupSafe-2.0.1-cp36-cp36m-manylinux1_x86_64.whl", hash = "sha256:0446679737af14f45767963a1a9ef7620189912317d095f2d9ffa183a4d25d2b"},
    {file = "MarkupSafe-2.0.1-cp36-cp36m-manylinux2010_i686.whl", hash = "sha256:f826e31d18b516f653fe296d967d700fddad5901ae07c622bb3705955e1faa94"},
    {file = "MarkupSafe-2.0.1-cp36-cp36m-manylinux2010_x86_64.whl", hash = "sha256:fa130dd50c57d53368c9d59395cb5526eda596d3ffe36666cd81a44d56e48872"},
    {file = "MarkupSafe-2.0.1-cp36-cp36m-manylinux2014_aarch64.whl", hash = "sha256:905fec760bd2fa1388bb5b489ee8ee5f7291d692638ea5f67982d968366bef9f"},
    {file = "MarkupSafe-2.0.1-cp36-cp36m-win32.whl", hash = "sha256:6c4ca60fa24e85fe25b912b01e62cb969d69a23a5d5867682dd3e80b5b02581d"},
    {file = "MarkupSafe-2.0.1-cp36-cp36m-win_amd64.whl", hash = "sha256:b2f4bf27480f5e5e8ce285a8c8fd176c0b03e93dcc6646477d4630e83440c6a9"},
    {file = "MarkupSafe-2.0.1-cp37-cp37m-macosx_10_9_x86_64.whl", hash = "sha256:0717a7390a68be14b8c793ba258e075c6f4ca819f15edfc2a3a027c823718567"},
    {file = "MarkupSafe-2.0.1-cp37-cp37m-manylinux1_i686.whl", hash = "sha256:6557b31b5e2c9ddf0de32a691f2312a32f77cd7681d8af66c2692efdbef84c18"},
    {file = "MarkupSafe-2.0.1-cp37-cp37m-manylinux1_x86_64.whl", hash = "sha256:49e3ceeabbfb9d66c3aef5af3a60cc43b85c33df25ce03d0031a608b0a8b2e3f"},
    {file = "MarkupSafe-2.0.1-cp37-cp37m-manylinux2010_i686.whl", hash = "sha256:d7f9850398e85aba693bb640262d3611788b1f29a79f0c93c565694658f4071f"},
    {file = "MarkupSafe-2.0.1-cp37-cp37m-manylinux2010_x86_64.whl", hash = "sha256:6a7fae0dd14cf60ad5ff42baa2e95727c3d81ded453457771d02b7d2b3f9c0c2"},
    {file = "MarkupSafe-2.0.1-cp37-cp37m-manylinux2014_aarch64.whl", hash = "sha256:b7f2d075102dc8c794cbde1947378051c4e5180d52d276987b8d28a3bd58c17d"},
    {file = "MarkupSafe-2.0.1-cp37-cp37m-win32.whl", hash = "sha256:a30e67a65b53ea0a5e62fe23682cfe22712e01f453b95233b25502f7c61cb415"},
    {file = "MarkupSafe-2.0.1-cp37-cp37m-win_amd64.whl", hash = "sha256:611d1ad9a4288cf3e3c16014564df047fe08410e628f89805e475368bd304914"},
    {file = "MarkupSafe-2.0.1-cp38-cp38-macosx_10_9_x86_64.whl", hash = "sha256:be98f628055368795d818ebf93da628541e10b75b41c559fdf36d104c5787066"},
    {file = "MarkupSafe-2.0.1-cp38-cp38-manylinux1_i686.whl", hash = "sha256:1d609f577dc6e1aa17d746f8bd3c31aa4d258f4070d61b2aa5c4166c1539de35"},
    {file = "MarkupSafe-2.0.1-cp38-cp38-manylinux1_x86_64.whl", hash = "sha256:7d91275b0245b1da4d4cfa07e0faedd5b0812efc15b702576d103293e252af1b"},
    {file = "MarkupSafe-2.0.1-cp38-cp38-manylinux2010_i686.whl", hash = "sha256:01a9b8ea66f1658938f65b93a85ebe8bc016e6769611be228d797c9d998dd298"},
    {file = "MarkupSafe-2.0.1-cp38-cp38-manylinux2010_x86_64.whl", hash = "sha256:47ab1e7b91c098ab893b828deafa1203de86d0bc6ab587b160f78fe6c4011f75"},
    {file = "MarkupSafe-2.0.1-cp38-cp38-manylinux2014_aarch64.whl", hash = "sha256:97383d78eb34da7e1fa37dd273c20ad4320929af65d156e35a5e2d89566d9dfb"},
    {file = "MarkupSafe-2.0.1-cp38-cp38-win32.whl", hash = "sha256:023cb26ec21ece8dc3907c0e8320058b2e0cb3c55cf9564da612bc325bed5e64"},
    {file = "MarkupSafe-2.0.1-cp38-cp38-win_amd64.whl", hash = "sha256:984d76483eb32f1bcb536dc27e4ad56bba4baa70be32fa87152832cdd9db0833"},
    {file = "MarkupSafe-2.0.1-cp39-cp39-macosx_10_9_universal2.whl", hash = "sha256:2ef54abee730b502252bcdf31b10dacb0a416229b72c18b19e24a4509f273d26"},
    {file = "MarkupSafe-2.0.1-cp39-cp39-macosx_10_9_x86_64.whl", hash = "sha256:3c112550557578c26af18a1ccc9e090bfe03832ae994343cfdacd287db6a6ae7"},
    {file = "MarkupSafe-2.0.1-cp39-cp39-manylinux1_i686.whl", hash = "sha256:53edb4da6925ad13c07b6d26c2a852bd81e364f95301c66e930ab2aef5b5ddd8"},
    {file = "MarkupSafe-2.0.1-cp39-cp39-manylinux1_x86_64.whl", hash = "sha256:f5653a225f31e113b152e56f154ccbe59eeb1c7487b39b9d9f9cdb58e6c79dc5"},
    {file = "MarkupSafe-2.0.1-cp39-cp39-manylinux2010_i686.whl", hash = "sha256:4efca8f86c54b22348a5467704e3fec767b2db12fc39c6d963168ab1d3fc9135"},
    {file = "MarkupSafe-2.0.1-cp39-cp39-manylinux2010_x86_64.whl", hash = "sha256:ab3ef638ace319fa26553db0624c4699e31a28bb2a835c5faca8f8acf6a5a902"},
    {file = "MarkupSafe-2.0.1-cp39-cp39-manylinux2014_aarch64.whl", hash = "sha256:f8ba0e8349a38d3001fae7eadded3f6606f0da5d748ee53cc1dab1d6527b9509"},
    {file = "MarkupSafe-2.0.1-cp39-cp39-win32.whl", hash = "sha256:10f82115e21dc0dfec9ab5c0223652f7197feb168c940f3ef61563fc2d6beb74"},
    {file = "MarkupSafe-2.0.1-cp39-cp39-win_amd64.whl", hash = "sha256:693ce3f9e70a6cf7d2fb9e6c9d8b204b6b39897a2c4a1aa65728d5ac97dcc1d8"},
    {file = "MarkupSafe-2.0.1.tar.gz", hash = "sha256:594c67807fb16238b30c44bdf74f36c02cdf22d1c8cda91ef8a0ed8dabf5620a"},
]
mccabe = [
    {file = "mccabe-0.6.1-py2.py3-none-any.whl", hash = "sha256:ab8a6258860da4b6677da4bd2fe5dc2c659cff31b3ee4f7f5d64e79735b80d42"},
    {file = "mccabe-0.6.1.tar.gz", hash = "sha256:dd8d182285a0fe56bace7f45b5e7d1a6ebcbf524e8f3bd87eb0f125271b8831f"},
]
msgpack = [
    {file = "msgpack-1.0.2-cp35-cp35m-manylinux1_i686.whl", hash = "sha256:b6d9e2dae081aa35c44af9c4298de4ee72991305503442a5c74656d82b581fe9"},
    {file = "msgpack-1.0.2-cp35-cp35m-manylinux1_x86_64.whl", hash = "sha256:a99b144475230982aee16b3d249170f1cccebf27fb0a08e9f603b69637a62192"},
    {file = "msgpack-1.0.2-cp35-cp35m-manylinux2014_aarch64.whl", hash = "sha256:1026dcc10537d27dd2d26c327e552f05ce148977e9d7b9f1718748281b38c841"},
    {file = "msgpack-1.0.2-cp36-cp36m-macosx_10_14_x86_64.whl", hash = "sha256:fe07bc6735d08e492a327f496b7850e98cb4d112c56df69b0c844dbebcbb47f6"},
    {file = "msgpack-1.0.2-cp36-cp36m-manylinux1_i686.whl", hash = "sha256:9ea52fff0473f9f3000987f313310208c879493491ef3ccf66268eff8d5a0326"},
    {file = "msgpack-1.0.2-cp36-cp36m-manylinux1_x86_64.whl", hash = "sha256:26a1759f1a88df5f1d0b393eb582ec022326994e311ba9c5818adc5374736439"},
    {file = "msgpack-1.0.2-cp36-cp36m-manylinux2014_aarch64.whl", hash = "sha256:497d2c12426adcd27ab83144057a705efb6acc7e85957a51d43cdcf7f258900f"},
    {file = "msgpack-1.0.2-cp36-cp36m-win32.whl", hash = "sha256:e89ec55871ed5473a041c0495b7b4e6099f6263438e0bd04ccd8418f92d5d7f2"},
    {file = "msgpack-1.0.2-cp36-cp36m-win_amd64.whl", hash = "sha256:a4355d2193106c7aa77c98fc955252a737d8550320ecdb2e9ac701e15e2943bc"},
    {file = "msgpack-1.0.2-cp37-cp37m-macosx_10_14_x86_64.whl", hash = "sha256:d6c64601af8f3893d17ec233237030e3110f11b8a962cb66720bf70c0141aa54"},
    {file = "msgpack-1.0.2-cp37-cp37m-manylinux1_i686.whl", hash = "sha256:f484cd2dca68502de3704f056fa9b318c94b1539ed17a4c784266df5d6978c87"},
    {file = "msgpack-1.0.2-cp37-cp37m-manylinux1_x86_64.whl", hash = "sha256:f3e6aaf217ac1c7ce1563cf52a2f4f5d5b1f64e8729d794165db71da57257f0c"},
    {file = "msgpack-1.0.2-cp37-cp37m-manylinux2014_aarch64.whl", hash = "sha256:8521e5be9e3b93d4d5e07cb80b7e32353264d143c1f072309e1863174c6aadb1"},
    {file = "msgpack-1.0.2-cp37-cp37m-win32.whl", hash = "sha256:31c17bbf2ae5e29e48d794c693b7ca7a0c73bd4280976d408c53df421e838d2a"},
    {file = "msgpack-1.0.2-cp37-cp37m-win_amd64.whl", hash = "sha256:8ffb24a3b7518e843cd83538cf859e026d24ec41ac5721c18ed0c55101f9775b"},
    {file = "msgpack-1.0.2-cp38-cp38-macosx_10_14_x86_64.whl", hash = "sha256:b28c0876cce1466d7c2195d7658cf50e4730667196e2f1355c4209444717ee06"},
    {file = "msgpack-1.0.2-cp38-cp38-manylinux1_i686.whl", hash = "sha256:87869ba567fe371c4555d2e11e4948778ab6b59d6cc9d8460d543e4cfbbddd1c"},
    {file = "msgpack-1.0.2-cp38-cp38-manylinux1_x86_64.whl", hash = "sha256:b55f7db883530b74c857e50e149126b91bb75d35c08b28db12dcb0346f15e46e"},
    {file = "msgpack-1.0.2-cp38-cp38-manylinux2014_aarch64.whl", hash = "sha256:ac25f3e0513f6673e8b405c3a80500eb7be1cf8f57584be524c4fa78fe8e0c83"},
    {file = "msgpack-1.0.2-cp38-cp38-win32.whl", hash = "sha256:0cb94ee48675a45d3b86e61d13c1e6f1696f0183f0715544976356ff86f741d9"},
    {file = "msgpack-1.0.2-cp38-cp38-win_amd64.whl", hash = "sha256:e36a812ef4705a291cdb4a2fd352f013134f26c6ff63477f20235138d1d21009"},
    {file = "msgpack-1.0.2-cp39-cp39-macosx_10_14_x86_64.whl", hash = "sha256:2a5866bdc88d77f6e1370f82f2371c9bc6fc92fe898fa2dec0c5d4f5435a2694"},
    {file = "msgpack-1.0.2-cp39-cp39-manylinux1_i686.whl", hash = "sha256:92be4b12de4806d3c36810b0fe2aeedd8d493db39e2eb90742b9c09299eb5759"},
    {file = "msgpack-1.0.2-cp39-cp39-manylinux1_x86_64.whl", hash = "sha256:de6bd7990a2c2dabe926b7e62a92886ccbf809425c347ae7de277067f97c2887"},
    {file = "msgpack-1.0.2-cp39-cp39-manylinux2014_aarch64.whl", hash = "sha256:5a9ee2540c78659a1dd0b110f73773533ee3108d4e1219b5a15a8d635b7aca0e"},
    {file = "msgpack-1.0.2-cp39-cp39-win32.whl", hash = "sha256:c747c0cc08bd6d72a586310bda6ea72eeb28e7505990f342552315b229a19b33"},
    {file = "msgpack-1.0.2-cp39-cp39-win_amd64.whl", hash = "sha256:d8167b84af26654c1124857d71650404336f4eb5cc06900667a493fc619ddd9f"},
    {file = "msgpack-1.0.2.tar.gz", hash = "sha256:fae04496f5bc150eefad4e9571d1a76c55d021325dcd484ce45065ebbdd00984"},
]
mypy = [
    {file = "mypy-0.910-cp35-cp35m-macosx_10_9_x86_64.whl", hash = "sha256:a155d80ea6cee511a3694b108c4494a39f42de11ee4e61e72bc424c490e46457"},
    {file = "mypy-0.910-cp35-cp35m-manylinux1_x86_64.whl", hash = "sha256:b94e4b785e304a04ea0828759172a15add27088520dc7e49ceade7834275bedb"},
    {file = "mypy-0.910-cp35-cp35m-manylinux2010_x86_64.whl", hash = "sha256:088cd9c7904b4ad80bec811053272986611b84221835e079be5bcad029e79dd9"},
    {file = "mypy-0.910-cp35-cp35m-win_amd64.whl", hash = "sha256:adaeee09bfde366d2c13fe6093a7df5df83c9a2ba98638c7d76b010694db760e"},
    {file = "mypy-0.910-cp36-cp36m-macosx_10_9_x86_64.whl", hash = "sha256:ecd2c3fe726758037234c93df7e98deb257fd15c24c9180dacf1ef829da5f921"},
    {file = "mypy-0.910-cp36-cp36m-manylinux1_x86_64.whl", hash = "sha256:d9dd839eb0dc1bbe866a288ba3c1afc33a202015d2ad83b31e875b5905a079b6"},
    {file = "mypy-0.910-cp36-cp36m-manylinux2010_x86_64.whl", hash = "sha256:3e382b29f8e0ccf19a2df2b29a167591245df90c0b5a2542249873b5c1d78212"},
    {file = "mypy-0.910-cp36-cp36m-win_amd64.whl", hash = "sha256:53fd2eb27a8ee2892614370896956af2ff61254c275aaee4c230ae771cadd885"},
    {file = "mypy-0.910-cp37-cp37m-macosx_10_9_x86_64.whl", hash = "sha256:b6fb13123aeef4a3abbcfd7e71773ff3ff1526a7d3dc538f3929a49b42be03f0"},
    {file = "mypy-0.910-cp37-cp37m-manylinux1_x86_64.whl", hash = "sha256:e4dab234478e3bd3ce83bac4193b2ecd9cf94e720ddd95ce69840273bf44f6de"},
    {file = "mypy-0.910-cp37-cp37m-manylinux2010_x86_64.whl", hash = "sha256:7df1ead20c81371ccd6091fa3e2878559b5c4d4caadaf1a484cf88d93ca06703"},
    {file = "mypy-0.910-cp37-cp37m-win_amd64.whl", hash = "sha256:0aadfb2d3935988ec3815952e44058a3100499f5be5b28c34ac9d79f002a4a9a"},
    {file = "mypy-0.910-cp38-cp38-macosx_10_9_x86_64.whl", hash = "sha256:ec4e0cd079db280b6bdabdc807047ff3e199f334050db5cbb91ba3e959a67504"},
    {file = "mypy-0.910-cp38-cp38-manylinux1_x86_64.whl", hash = "sha256:119bed3832d961f3a880787bf621634ba042cb8dc850a7429f643508eeac97b9"},
    {file = "mypy-0.910-cp38-cp38-manylinux2010_x86_64.whl", hash = "sha256:866c41f28cee548475f146aa4d39a51cf3b6a84246969f3759cb3e9c742fc072"},
    {file = "mypy-0.910-cp38-cp38-win_amd64.whl", hash = "sha256:ceb6e0a6e27fb364fb3853389607cf7eb3a126ad335790fa1e14ed02fba50811"},
    {file = "mypy-0.910-cp39-cp39-macosx_10_9_x86_64.whl", hash = "sha256:1a85e280d4d217150ce8cb1a6dddffd14e753a4e0c3cf90baabb32cefa41b59e"},
    {file = "mypy-0.910-cp39-cp39-macosx_11_0_arm64.whl", hash = "sha256:42c266ced41b65ed40a282c575705325fa7991af370036d3f134518336636f5b"},
    {file = "mypy-0.910-cp39-cp39-manylinux1_x86_64.whl", hash = "sha256:3c4b8ca36877fc75339253721f69603a9c7fdb5d4d5a95a1a1b899d8b86a4de2"},
    {file = "mypy-0.910-cp39-cp39-manylinux2010_x86_64.whl", hash = "sha256:c0df2d30ed496a08de5daed2a9ea807d07c21ae0ab23acf541ab88c24b26ab97"},
    {file = "mypy-0.910-cp39-cp39-win_amd64.whl", hash = "sha256:c6c2602dffb74867498f86e6129fd52a2770c48b7cd3ece77ada4fa38f94eba8"},
    {file = "mypy-0.910-py3-none-any.whl", hash = "sha256:ef565033fa5a958e62796867b1df10c40263ea9ded87164d67572834e57a174d"},
    {file = "mypy-0.910.tar.gz", hash = "sha256:704098302473cb31a218f1775a873b376b30b4c18229421e9e9dc8916fd16150"},
]
mypy-extensions = [
    {file = "mypy_extensions-0.4.3-py2.py3-none-any.whl", hash = "sha256:090fedd75945a69ae91ce1303b5824f428daf5a028d2f6ab8a299250a846f15d"},
    {file = "mypy_extensions-0.4.3.tar.gz", hash = "sha256:2d82818f5bb3e369420cb3c4060a7970edba416647068eb4c5343488a6c604a8"},
]
neovim = [
    {file = "neovim-0.3.1.tar.gz", hash = "sha256:a6a0e7a5b4433bf4e6ddcbc5c5ff44170be7d84259d002b8e8d8fb4ee78af60f"},
]
nodeenv = [
    {file = "nodeenv-1.6.0-py2.py3-none-any.whl", hash = "sha256:621e6b7076565ddcacd2db0294c0381e01fd28945ab36bcf00f41c5daf63bef7"},
    {file = "nodeenv-1.6.0.tar.gz", hash = "sha256:3ef13ff90291ba2a4a7a4ff9a979b63ffdd00a464dbe04acf0ea6471517a4c2b"},
]
numpydoc = [
    {file = "numpydoc-1.1.0-py3-none-any.whl", hash = "sha256:c53d6311190b9e3b9285bc979390ba0257ba9acde5eca1a7065fc8dfca9d46e8"},
    {file = "numpydoc-1.1.0.tar.gz", hash = "sha256:c36fd6cb7ffdc9b4e165a43f67bf6271a7b024d0bb6b00ac468c9e2bfc76448e"},
]
packaging = [
    {file = "packaging-20.9-py2.py3-none-any.whl", hash = "sha256:67714da7f7bc052e064859c05c595155bd1ee9f69f76557e21f051443c20947a"},
    {file = "packaging-20.9.tar.gz", hash = "sha256:5b327ac1320dc863dca72f4514ecc086f31186744b84a230374cc1fd776feae5"},
]
paramiko = [
    {file = "paramiko-2.7.2-py2.py3-none-any.whl", hash = "sha256:4f3e316fef2ac628b05097a637af35685183111d4bc1b5979bd397c2ab7b5898"},
    {file = "paramiko-2.7.2.tar.gz", hash = "sha256:7f36f4ba2c0d81d219f4595e35f70d56cc94f9ac40a6acdf51d6ca210ce65035"},
]
pathspec = [
    {file = "pathspec-0.8.1-py2.py3-none-any.whl", hash = "sha256:aa0cb481c4041bf52ffa7b0d8fa6cd3e88a2ca4879c533c9153882ee2556790d"},
    {file = "pathspec-0.8.1.tar.gz", hash = "sha256:86379d6b86d75816baba717e64b1a3a3469deb93bb76d613c9ce79edc5cb68fd"},
]
pexpect = [
    {file = "pexpect-4.8.0-py2.py3-none-any.whl", hash = "sha256:0b48a55dcb3c05f3329815901ea4fc1537514d6ba867a152b581d69ae3710937"},
    {file = "pexpect-4.8.0.tar.gz", hash = "sha256:fc65a43959d153d0114afe13997d439c22823a27cefceb5ff35c2178c6784c0c"},
]
pluggy = [
    {file = "pluggy-0.13.1-py2.py3-none-any.whl", hash = "sha256:966c145cd83c96502c3c3868f50408687b38434af77734af1e9ca461a4081d2d"},
    {file = "pluggy-0.13.1.tar.gz", hash = "sha256:15b2acde666561e1298d71b523007ed7364de07029219b604cf808bfa1c765b0"},
]
pre-commit = [
    {file = "pre_commit-2.13.0-py2.py3-none-any.whl", hash = "sha256:b679d0fddd5b9d6d98783ae5f10fd0c4c59954f375b70a58cbe1ce9bcf9809a4"},
    {file = "pre_commit-2.13.0.tar.gz", hash = "sha256:764972c60693dc668ba8e86eb29654ec3144501310f7198742a767bec385a378"},
]
psutil = [
    {file = "psutil-5.8.0-cp27-cp27m-macosx_10_9_x86_64.whl", hash = "sha256:0066a82f7b1b37d334e68697faba68e5ad5e858279fd6351c8ca6024e8d6ba64"},
    {file = "psutil-5.8.0-cp27-cp27m-manylinux2010_i686.whl", hash = "sha256:0ae6f386d8d297177fd288be6e8d1afc05966878704dad9847719650e44fc49c"},
    {file = "psutil-5.8.0-cp27-cp27m-manylinux2010_x86_64.whl", hash = "sha256:12d844996d6c2b1d3881cfa6fa201fd635971869a9da945cf6756105af73d2df"},
    {file = "psutil-5.8.0-cp27-cp27mu-manylinux2010_i686.whl", hash = "sha256:02b8292609b1f7fcb34173b25e48d0da8667bc85f81d7476584d889c6e0f2131"},
    {file = "psutil-5.8.0-cp27-cp27mu-manylinux2010_x86_64.whl", hash = "sha256:6ffe81843131ee0ffa02c317186ed1e759a145267d54fdef1bc4ea5f5931ab60"},
    {file = "psutil-5.8.0-cp27-none-win32.whl", hash = "sha256:ea313bb02e5e25224e518e4352af4bf5e062755160f77e4b1767dd5ccb65f876"},
    {file = "psutil-5.8.0-cp27-none-win_amd64.whl", hash = "sha256:5da29e394bdedd9144c7331192e20c1f79283fb03b06e6abd3a8ae45ffecee65"},
    {file = "psutil-5.8.0-cp36-cp36m-macosx_10_9_x86_64.whl", hash = "sha256:74fb2557d1430fff18ff0d72613c5ca30c45cdbfcddd6a5773e9fc1fe9364be8"},
    {file = "psutil-5.8.0-cp36-cp36m-manylinux2010_i686.whl", hash = "sha256:74f2d0be88db96ada78756cb3a3e1b107ce8ab79f65aa885f76d7664e56928f6"},
    {file = "psutil-5.8.0-cp36-cp36m-manylinux2010_x86_64.whl", hash = "sha256:99de3e8739258b3c3e8669cb9757c9a861b2a25ad0955f8e53ac662d66de61ac"},
    {file = "psutil-5.8.0-cp36-cp36m-win32.whl", hash = "sha256:36b3b6c9e2a34b7d7fbae330a85bf72c30b1c827a4366a07443fc4b6270449e2"},
    {file = "psutil-5.8.0-cp36-cp36m-win_amd64.whl", hash = "sha256:52de075468cd394ac98c66f9ca33b2f54ae1d9bff1ef6b67a212ee8f639ec06d"},
    {file = "psutil-5.8.0-cp37-cp37m-macosx_10_9_x86_64.whl", hash = "sha256:c6a5fd10ce6b6344e616cf01cc5b849fa8103fbb5ba507b6b2dee4c11e84c935"},
    {file = "psutil-5.8.0-cp37-cp37m-manylinux2010_i686.whl", hash = "sha256:61f05864b42fedc0771d6d8e49c35f07efd209ade09a5afe6a5059e7bb7bf83d"},
    {file = "psutil-5.8.0-cp37-cp37m-manylinux2010_x86_64.whl", hash = "sha256:0dd4465a039d343925cdc29023bb6960ccf4e74a65ad53e768403746a9207023"},
    {file = "psutil-5.8.0-cp37-cp37m-win32.whl", hash = "sha256:1bff0d07e76114ec24ee32e7f7f8d0c4b0514b3fae93e3d2aaafd65d22502394"},
    {file = "psutil-5.8.0-cp37-cp37m-win_amd64.whl", hash = "sha256:fcc01e900c1d7bee2a37e5d6e4f9194760a93597c97fee89c4ae51701de03563"},
    {file = "psutil-5.8.0-cp38-cp38-macosx_10_9_x86_64.whl", hash = "sha256:6223d07a1ae93f86451d0198a0c361032c4c93ebd4bf6d25e2fb3edfad9571ef"},
    {file = "psutil-5.8.0-cp38-cp38-manylinux2010_i686.whl", hash = "sha256:d225cd8319aa1d3c85bf195c4e07d17d3cd68636b8fc97e6cf198f782f99af28"},
    {file = "psutil-5.8.0-cp38-cp38-manylinux2010_x86_64.whl", hash = "sha256:28ff7c95293ae74bf1ca1a79e8805fcde005c18a122ca983abf676ea3466362b"},
    {file = "psutil-5.8.0-cp38-cp38-win32.whl", hash = "sha256:ce8b867423291cb65cfc6d9c4955ee9bfc1e21fe03bb50e177f2b957f1c2469d"},
    {file = "psutil-5.8.0-cp38-cp38-win_amd64.whl", hash = "sha256:90f31c34d25b1b3ed6c40cdd34ff122b1887a825297c017e4cbd6796dd8b672d"},
    {file = "psutil-5.8.0-cp39-cp39-macosx_10_9_x86_64.whl", hash = "sha256:6323d5d845c2785efb20aded4726636546b26d3b577aded22492908f7c1bdda7"},
    {file = "psutil-5.8.0-cp39-cp39-manylinux2010_i686.whl", hash = "sha256:245b5509968ac0bd179287d91210cd3f37add77dad385ef238b275bad35fa1c4"},
    {file = "psutil-5.8.0-cp39-cp39-manylinux2010_x86_64.whl", hash = "sha256:90d4091c2d30ddd0a03e0b97e6a33a48628469b99585e2ad6bf21f17423b112b"},
    {file = "psutil-5.8.0-cp39-cp39-win32.whl", hash = "sha256:ea372bcc129394485824ae3e3ddabe67dc0b118d262c568b4d2602a7070afdb0"},
    {file = "psutil-5.8.0-cp39-cp39-win_amd64.whl", hash = "sha256:f4634b033faf0d968bb9220dd1c793b897ab7f1189956e1aa9eae752527127d3"},
    {file = "psutil-5.8.0.tar.gz", hash = "sha256:0c9ccb99ab76025f2f0bbecf341d4656e9c1351db8cc8a03ccd62e318ab4b5c6"},
]
ptyprocess = [
    {file = "ptyprocess-0.7.0-py2.py3-none-any.whl", hash = "sha256:4b41f3967fce3af57cc7e94b888626c18bf37a083e3651ca8feeb66d492fef35"},
    {file = "ptyprocess-0.7.0.tar.gz", hash = "sha256:5c5d0a3b48ceee0b48485e0c26037c0acd7d29765ca3fbb5cb3831d347423220"},
]
py = [
    {file = "py-1.10.0-py2.py3-none-any.whl", hash = "sha256:3b80836aa6d1feeaa108e046da6423ab8f6ceda6468545ae8d02d9d58d18818a"},
    {file = "py-1.10.0.tar.gz", hash = "sha256:21b81bda15b66ef5e1a777a21c4dcd9c20ad3efd0b3f817e7a809035269e1bd3"},
]
pycodestyle = [
    {file = "pycodestyle-2.7.0-py2.py3-none-any.whl", hash = "sha256:514f76d918fcc0b55c6680472f0a37970994e07bbb80725808c17089be302068"},
    {file = "pycodestyle-2.7.0.tar.gz", hash = "sha256:c389c1d06bf7904078ca03399a4816f974a1d590090fecea0c63ec26ebaf1cef"},
]
pycparser = [
    {file = "pycparser-2.20-py2.py3-none-any.whl", hash = "sha256:7582ad22678f0fcd81102833f60ef8d0e57288b6b5fb00323d101be910e35705"},
    {file = "pycparser-2.20.tar.gz", hash = "sha256:2d475327684562c3a96cc71adf7dc8c4f0565175cf86b6d7a404ff4c771f15f0"},
]
pydocstyle = [
    {file = "pydocstyle-6.1.1-py3-none-any.whl", hash = "sha256:6987826d6775056839940041beef5c08cc7e3d71d63149b48e36727f70144dc4"},
    {file = "pydocstyle-6.1.1.tar.gz", hash = "sha256:1d41b7c459ba0ee6c345f2eb9ae827cab14a7533a88c5c6f7e94923f72df92dc"},
]
pyflakes = [
    {file = "pyflakes-2.3.1-py2.py3-none-any.whl", hash = "sha256:7893783d01b8a89811dd72d7dfd4d84ff098e5eed95cfa8905b22bbffe52efc3"},
    {file = "pyflakes-2.3.1.tar.gz", hash = "sha256:f5bc8ecabc05bb9d291eb5203d6810b49040f6ff446a756326104746cc00c1db"},
]
pygments = [
    {file = "Pygments-2.9.0-py3-none-any.whl", hash = "sha256:d66e804411278594d764fc69ec36ec13d9ae9147193a1740cd34d272ca383b8e"},
    {file = "Pygments-2.9.0.tar.gz", hash = "sha256:a18f47b506a429f6f4b9df81bb02beab9ca21d0a5fee38ed15aef65f0545519f"},
]
pylint = [
<<<<<<< HEAD
    {file = "pylint-2.7.2-py3-none-any.whl", hash = "sha256:d09b0b07ba06bcdff463958f53f23df25e740ecd81895f7d2699ec04bbd8dc3b"},
    {file = "pylint-2.7.2.tar.gz", hash = "sha256:0e21d3b80b96740909d77206d741aa3ce0b06b41be375d92e1f3244a274c1f8a"},
=======
    {file = "pylint-2.8.3-py3-none-any.whl", hash = "sha256:792b38ff30903884e4a9eab814ee3523731abd3c463f3ba48d7b627e87013484"},
    {file = "pylint-2.8.3.tar.gz", hash = "sha256:0a049c5d47b629d9070c3932d13bff482b12119b6a241a93bc460b0be16953c8"},
>>>>>>> 5a94d471
]
pynacl = [
    {file = "PyNaCl-1.4.0-cp27-cp27m-macosx_10_10_x86_64.whl", hash = "sha256:ea6841bc3a76fa4942ce00f3bda7d436fda21e2d91602b9e21b7ca9ecab8f3ff"},
    {file = "PyNaCl-1.4.0-cp27-cp27m-manylinux1_x86_64.whl", hash = "sha256:d452a6746f0a7e11121e64625109bc4468fc3100452817001dbe018bb8b08514"},
    {file = "PyNaCl-1.4.0-cp27-cp27m-win32.whl", hash = "sha256:2fe0fc5a2480361dcaf4e6e7cea00e078fcda07ba45f811b167e3f99e8cff574"},
    {file = "PyNaCl-1.4.0-cp27-cp27m-win_amd64.whl", hash = "sha256:f8851ab9041756003119368c1e6cd0b9c631f46d686b3904b18c0139f4419f80"},
    {file = "PyNaCl-1.4.0-cp27-cp27mu-manylinux1_x86_64.whl", hash = "sha256:7757ae33dae81c300487591c68790dfb5145c7d03324000433d9a2c141f82af7"},
    {file = "PyNaCl-1.4.0-cp35-abi3-macosx_10_10_x86_64.whl", hash = "sha256:757250ddb3bff1eecd7e41e65f7f833a8405fede0194319f87899690624f2122"},
    {file = "PyNaCl-1.4.0-cp35-abi3-manylinux1_x86_64.whl", hash = "sha256:30f9b96db44e09b3304f9ea95079b1b7316b2b4f3744fe3aaecccd95d547063d"},
    {file = "PyNaCl-1.4.0-cp35-abi3-win32.whl", hash = "sha256:4e10569f8cbed81cb7526ae137049759d2a8d57726d52c1a000a3ce366779634"},
    {file = "PyNaCl-1.4.0-cp35-abi3-win_amd64.whl", hash = "sha256:c914f78da4953b33d4685e3cdc7ce63401247a21425c16a39760e282075ac4a6"},
    {file = "PyNaCl-1.4.0-cp35-cp35m-win32.whl", hash = "sha256:06cbb4d9b2c4bd3c8dc0d267416aaed79906e7b33f114ddbf0911969794b1cc4"},
    {file = "PyNaCl-1.4.0-cp35-cp35m-win_amd64.whl", hash = "sha256:511d269ee845037b95c9781aa702f90ccc36036f95d0f31373a6a79bd8242e25"},
    {file = "PyNaCl-1.4.0-cp36-cp36m-win32.whl", hash = "sha256:11335f09060af52c97137d4ac54285bcb7df0cef29014a1a4efe64ac065434c4"},
    {file = "PyNaCl-1.4.0-cp36-cp36m-win_amd64.whl", hash = "sha256:cd401ccbc2a249a47a3a1724c2918fcd04be1f7b54eb2a5a71ff915db0ac51c6"},
    {file = "PyNaCl-1.4.0-cp37-cp37m-win32.whl", hash = "sha256:8122ba5f2a2169ca5da936b2e5a511740ffb73979381b4229d9188f6dcb22f1f"},
    {file = "PyNaCl-1.4.0-cp37-cp37m-win_amd64.whl", hash = "sha256:537a7ccbea22905a0ab36ea58577b39d1fa9b1884869d173b5cf111f006f689f"},
    {file = "PyNaCl-1.4.0-cp38-cp38-win32.whl", hash = "sha256:9c4a7ea4fb81536c1b1f5cc44d54a296f96ae78c1ebd2311bd0b60be45a48d96"},
    {file = "PyNaCl-1.4.0-cp38-cp38-win_amd64.whl", hash = "sha256:7c6092102219f59ff29788860ccb021e80fffd953920c4a8653889c029b2d420"},
    {file = "PyNaCl-1.4.0.tar.gz", hash = "sha256:54e9a2c849c742006516ad56a88f5c74bf2ce92c9f67435187c3c5953b346505"},
]
pynvim = [
    {file = "pynvim-0.4.3.tar.gz", hash = "sha256:3a795378bde5e8092fbeb3a1a99be9c613d2685542f1db0e5c6fd467eed56dff"},
]
pyparsing = [
    {file = "pyparsing-2.4.7-py2.py3-none-any.whl", hash = "sha256:ef9d7589ef3c200abe66653d3f1ab1033c3c419ae9b9bdb1240a85b024efc88b"},
    {file = "pyparsing-2.4.7.tar.gz", hash = "sha256:c203ec8783bf771a155b207279b9bccb8dea02d8f0c9e5f8ead507bc3246ecc1"},
]
pyreadline = [
    {file = "pyreadline-2.1.win-amd64.exe", hash = "sha256:9ce5fa65b8992dfa373bddc5b6e0864ead8f291c94fbfec05fbd5c836162e67b"},
    {file = "pyreadline-2.1.win32.exe", hash = "sha256:65540c21bfe14405a3a77e4c085ecfce88724743a4ead47c66b84defcf82c32e"},
    {file = "pyreadline-2.1.zip", hash = "sha256:4530592fc2e85b25b1a9f79664433da09237c1a270e4d78ea5aa3a2c7229e2d1"},
]
pytest = [
    {file = "pytest-6.2.4-py3-none-any.whl", hash = "sha256:91ef2131a9bd6be8f76f1f08eac5c5317221d6ad1e143ae03894b862e8976890"},
    {file = "pytest-6.2.4.tar.gz", hash = "sha256:50bcad0a0b9c5a72c8e4e7c9855a3ad496ca6a881a3641b4260605450772c54b"},
]
python-daemon = [
    {file = "python-daemon-2.3.0.tar.gz", hash = "sha256:bda993f1623b1197699716d68d983bb580043cf2b8a66a01274d9b8297b0aeaf"},
    {file = "python_daemon-2.3.0-py2.py3-none-any.whl", hash = "sha256:191c7b67b8f7aac58849abf54e19fe1957ef7290c914210455673028ad454989"},
]
pytz = [
    {file = "pytz-2021.1-py2.py3-none-any.whl", hash = "sha256:eb10ce3e7736052ed3623d49975ce333bcd712c7bb19a58b9e2089d4057d0798"},
    {file = "pytz-2021.1.tar.gz", hash = "sha256:83a4a90894bf38e243cf052c8b58f381bfe9a7a483f6a9cab140bc7f702ac4da"},
]
pyyaml = [
    {file = "PyYAML-5.4.1-cp27-cp27m-macosx_10_9_x86_64.whl", hash = "sha256:3b2b1824fe7112845700f815ff6a489360226a5609b96ec2190a45e62a9fc922"},
    {file = "PyYAML-5.4.1-cp27-cp27m-win32.whl", hash = "sha256:129def1b7c1bf22faffd67b8f3724645203b79d8f4cc81f674654d9902cb4393"},
    {file = "PyYAML-5.4.1-cp27-cp27m-win_amd64.whl", hash = "sha256:4465124ef1b18d9ace298060f4eccc64b0850899ac4ac53294547536533800c8"},
    {file = "PyYAML-5.4.1-cp27-cp27mu-manylinux1_x86_64.whl", hash = "sha256:bb4191dfc9306777bc594117aee052446b3fa88737cd13b7188d0e7aa8162185"},
    {file = "PyYAML-5.4.1-cp36-cp36m-macosx_10_9_x86_64.whl", hash = "sha256:6c78645d400265a062508ae399b60b8c167bf003db364ecb26dcab2bda048253"},
    {file = "PyYAML-5.4.1-cp36-cp36m-manylinux1_x86_64.whl", hash = "sha256:4e0583d24c881e14342eaf4ec5fbc97f934b999a6828693a99157fde912540cc"},
    {file = "PyYAML-5.4.1-cp36-cp36m-manylinux2014_aarch64.whl", hash = "sha256:72a01f726a9c7851ca9bfad6fd09ca4e090a023c00945ea05ba1638c09dc3347"},
    {file = "PyYAML-5.4.1-cp36-cp36m-manylinux2014_s390x.whl", hash = "sha256:895f61ef02e8fed38159bb70f7e100e00f471eae2bc838cd0f4ebb21e28f8541"},
    {file = "PyYAML-5.4.1-cp36-cp36m-win32.whl", hash = "sha256:3bd0e463264cf257d1ffd2e40223b197271046d09dadf73a0fe82b9c1fc385a5"},
    {file = "PyYAML-5.4.1-cp36-cp36m-win_amd64.whl", hash = "sha256:e4fac90784481d221a8e4b1162afa7c47ed953be40d31ab4629ae917510051df"},
    {file = "PyYAML-5.4.1-cp37-cp37m-macosx_10_9_x86_64.whl", hash = "sha256:5accb17103e43963b80e6f837831f38d314a0495500067cb25afab2e8d7a4018"},
    {file = "PyYAML-5.4.1-cp37-cp37m-manylinux1_x86_64.whl", hash = "sha256:e1d4970ea66be07ae37a3c2e48b5ec63f7ba6804bdddfdbd3cfd954d25a82e63"},
    {file = "PyYAML-5.4.1-cp37-cp37m-manylinux2014_aarch64.whl", hash = "sha256:cb333c16912324fd5f769fff6bc5de372e9e7a202247b48870bc251ed40239aa"},
    {file = "PyYAML-5.4.1-cp37-cp37m-manylinux2014_s390x.whl", hash = "sha256:fe69978f3f768926cfa37b867e3843918e012cf83f680806599ddce33c2c68b0"},
    {file = "PyYAML-5.4.1-cp37-cp37m-win32.whl", hash = "sha256:dd5de0646207f053eb0d6c74ae45ba98c3395a571a2891858e87df7c9b9bd51b"},
    {file = "PyYAML-5.4.1-cp37-cp37m-win_amd64.whl", hash = "sha256:08682f6b72c722394747bddaf0aa62277e02557c0fd1c42cb853016a38f8dedf"},
    {file = "PyYAML-5.4.1-cp38-cp38-macosx_10_9_x86_64.whl", hash = "sha256:d2d9808ea7b4af864f35ea216be506ecec180628aced0704e34aca0b040ffe46"},
    {file = "PyYAML-5.4.1-cp38-cp38-manylinux1_x86_64.whl", hash = "sha256:8c1be557ee92a20f184922c7b6424e8ab6691788e6d86137c5d93c1a6ec1b8fb"},
    {file = "PyYAML-5.4.1-cp38-cp38-manylinux2014_aarch64.whl", hash = "sha256:fd7f6999a8070df521b6384004ef42833b9bd62cfee11a09bda1079b4b704247"},
    {file = "PyYAML-5.4.1-cp38-cp38-manylinux2014_s390x.whl", hash = "sha256:bfb51918d4ff3d77c1c856a9699f8492c612cde32fd3bcd344af9be34999bfdc"},
    {file = "PyYAML-5.4.1-cp38-cp38-win32.whl", hash = "sha256:fa5ae20527d8e831e8230cbffd9f8fe952815b2b7dae6ffec25318803a7528fc"},
    {file = "PyYAML-5.4.1-cp38-cp38-win_amd64.whl", hash = "sha256:0f5f5786c0e09baddcd8b4b45f20a7b5d61a7e7e99846e3c799b05c7c53fa696"},
    {file = "PyYAML-5.4.1-cp39-cp39-macosx_10_9_x86_64.whl", hash = "sha256:294db365efa064d00b8d1ef65d8ea2c3426ac366c0c4368d930bf1c5fb497f77"},
    {file = "PyYAML-5.4.1-cp39-cp39-manylinux1_x86_64.whl", hash = "sha256:74c1485f7707cf707a7aef42ef6322b8f97921bd89be2ab6317fd782c2d53183"},
    {file = "PyYAML-5.4.1-cp39-cp39-manylinux2014_aarch64.whl", hash = "sha256:d483ad4e639292c90170eb6f7783ad19490e7a8defb3e46f97dfe4bacae89122"},
    {file = "PyYAML-5.4.1-cp39-cp39-manylinux2014_s390x.whl", hash = "sha256:fdc842473cd33f45ff6bce46aea678a54e3d21f1b61a7750ce3c498eedfe25d6"},
    {file = "PyYAML-5.4.1-cp39-cp39-win32.whl", hash = "sha256:49d4cdd9065b9b6e206d0595fee27a96b5dd22618e7520c33204a4a3239d5b10"},
    {file = "PyYAML-5.4.1-cp39-cp39-win_amd64.whl", hash = "sha256:c20cfa2d49991c8b4147af39859b167664f2ad4561704ee74c1de03318e898db"},
    {file = "PyYAML-5.4.1.tar.gz", hash = "sha256:607774cbba28732bfa802b54baa7484215f530991055bb562efbed5b2f20a45e"},
]
regex = [
    {file = "regex-2021.4.4-cp36-cp36m-macosx_10_9_x86_64.whl", hash = "sha256:619d71c59a78b84d7f18891fe914446d07edd48dc8328c8e149cbe0929b4e000"},
    {file = "regex-2021.4.4-cp36-cp36m-manylinux1_i686.whl", hash = "sha256:47bf5bf60cf04d72bf6055ae5927a0bd9016096bf3d742fa50d9bf9f45aa0711"},
    {file = "regex-2021.4.4-cp36-cp36m-manylinux1_x86_64.whl", hash = "sha256:281d2fd05555079448537fe108d79eb031b403dac622621c78944c235f3fcf11"},
    {file = "regex-2021.4.4-cp36-cp36m-manylinux2010_i686.whl", hash = "sha256:bd28bc2e3a772acbb07787c6308e00d9626ff89e3bfcdebe87fa5afbfdedf968"},
    {file = "regex-2021.4.4-cp36-cp36m-manylinux2010_x86_64.whl", hash = "sha256:7c2a1af393fcc09e898beba5dd59196edaa3116191cc7257f9224beaed3e1aa0"},
    {file = "regex-2021.4.4-cp36-cp36m-manylinux2014_aarch64.whl", hash = "sha256:c38c71df845e2aabb7fb0b920d11a1b5ac8526005e533a8920aea97efb8ec6a4"},
    {file = "regex-2021.4.4-cp36-cp36m-manylinux2014_i686.whl", hash = "sha256:96fcd1888ab4d03adfc9303a7b3c0bd78c5412b2bfbe76db5b56d9eae004907a"},
    {file = "regex-2021.4.4-cp36-cp36m-manylinux2014_x86_64.whl", hash = "sha256:ade17eb5d643b7fead300a1641e9f45401c98eee23763e9ed66a43f92f20b4a7"},
    {file = "regex-2021.4.4-cp36-cp36m-win32.whl", hash = "sha256:e8e5b509d5c2ff12f8418006d5a90e9436766133b564db0abaec92fd27fcee29"},
    {file = "regex-2021.4.4-cp36-cp36m-win_amd64.whl", hash = "sha256:11d773d75fa650cd36f68d7ca936e3c7afaae41b863b8c387a22aaa78d3c5c79"},
    {file = "regex-2021.4.4-cp37-cp37m-macosx_10_9_x86_64.whl", hash = "sha256:d3029c340cfbb3ac0a71798100ccc13b97dddf373a4ae56b6a72cf70dfd53bc8"},
    {file = "regex-2021.4.4-cp37-cp37m-manylinux1_i686.whl", hash = "sha256:18c071c3eb09c30a264879f0d310d37fe5d3a3111662438889ae2eb6fc570c31"},
    {file = "regex-2021.4.4-cp37-cp37m-manylinux1_x86_64.whl", hash = "sha256:4c557a7b470908b1712fe27fb1ef20772b78079808c87d20a90d051660b1d69a"},
    {file = "regex-2021.4.4-cp37-cp37m-manylinux2010_i686.whl", hash = "sha256:01afaf2ec48e196ba91b37451aa353cb7eda77efe518e481707e0515025f0cd5"},
    {file = "regex-2021.4.4-cp37-cp37m-manylinux2010_x86_64.whl", hash = "sha256:3a9cd17e6e5c7eb328517969e0cb0c3d31fd329298dd0c04af99ebf42e904f82"},
    {file = "regex-2021.4.4-cp37-cp37m-manylinux2014_aarch64.whl", hash = "sha256:90f11ff637fe8798933fb29f5ae1148c978cccb0452005bf4c69e13db951e765"},
    {file = "regex-2021.4.4-cp37-cp37m-manylinux2014_i686.whl", hash = "sha256:919859aa909429fb5aa9cf8807f6045592c85ef56fdd30a9a3747e513db2536e"},
    {file = "regex-2021.4.4-cp37-cp37m-manylinux2014_x86_64.whl", hash = "sha256:339456e7d8c06dd36a22e451d58ef72cef293112b559010db3d054d5560ef439"},
    {file = "regex-2021.4.4-cp37-cp37m-win32.whl", hash = "sha256:67bdb9702427ceddc6ef3dc382455e90f785af4c13d495f9626861763ee13f9d"},
    {file = "regex-2021.4.4-cp37-cp37m-win_amd64.whl", hash = "sha256:32e65442138b7b76dd8173ffa2cf67356b7bc1768851dded39a7a13bf9223da3"},
    {file = "regex-2021.4.4-cp38-cp38-macosx_10_9_x86_64.whl", hash = "sha256:1e1c20e29358165242928c2de1482fb2cf4ea54a6a6dea2bd7a0e0d8ee321500"},
    {file = "regex-2021.4.4-cp38-cp38-manylinux1_i686.whl", hash = "sha256:314d66636c494ed9c148a42731b3834496cc9a2c4251b1661e40936814542b14"},
    {file = "regex-2021.4.4-cp38-cp38-manylinux1_x86_64.whl", hash = "sha256:6d1b01031dedf2503631d0903cb563743f397ccaf6607a5e3b19a3d76fc10480"},
    {file = "regex-2021.4.4-cp38-cp38-manylinux2010_i686.whl", hash = "sha256:741a9647fcf2e45f3a1cf0e24f5e17febf3efe8d4ba1281dcc3aa0459ef424dc"},
    {file = "regex-2021.4.4-cp38-cp38-manylinux2010_x86_64.whl", hash = "sha256:4c46e22a0933dd783467cf32b3516299fb98cfebd895817d685130cc50cd1093"},
    {file = "regex-2021.4.4-cp38-cp38-manylinux2014_aarch64.whl", hash = "sha256:e512d8ef5ad7b898cdb2d8ee1cb09a8339e4f8be706d27eaa180c2f177248a10"},
    {file = "regex-2021.4.4-cp38-cp38-manylinux2014_i686.whl", hash = "sha256:980d7be47c84979d9136328d882f67ec5e50008681d94ecc8afa8a65ed1f4a6f"},
    {file = "regex-2021.4.4-cp38-cp38-manylinux2014_x86_64.whl", hash = "sha256:ce15b6d103daff8e9fee13cf7f0add05245a05d866e73926c358e871221eae87"},
    {file = "regex-2021.4.4-cp38-cp38-win32.whl", hash = "sha256:a91aa8619b23b79bcbeb37abe286f2f408d2f2d6f29a17237afda55bb54e7aac"},
    {file = "regex-2021.4.4-cp38-cp38-win_amd64.whl", hash = "sha256:c0502c0fadef0d23b128605d69b58edb2c681c25d44574fc673b0e52dce71ee2"},
    {file = "regex-2021.4.4-cp39-cp39-macosx_10_9_x86_64.whl", hash = "sha256:598585c9f0af8374c28edd609eb291b5726d7cbce16be6a8b95aa074d252ee17"},
    {file = "regex-2021.4.4-cp39-cp39-manylinux1_i686.whl", hash = "sha256:ee54ff27bf0afaf4c3b3a62bcd016c12c3fdb4ec4f413391a90bd38bc3624605"},
    {file = "regex-2021.4.4-cp39-cp39-manylinux1_x86_64.whl", hash = "sha256:7d9884d86dd4dd489e981d94a65cd30d6f07203d90e98f6f657f05170f6324c9"},
    {file = "regex-2021.4.4-cp39-cp39-manylinux2010_i686.whl", hash = "sha256:bf5824bfac591ddb2c1f0a5f4ab72da28994548c708d2191e3b87dd207eb3ad7"},
    {file = "regex-2021.4.4-cp39-cp39-manylinux2010_x86_64.whl", hash = "sha256:563085e55b0d4fb8f746f6a335893bda5c2cef43b2f0258fe1020ab1dd874df8"},
    {file = "regex-2021.4.4-cp39-cp39-manylinux2014_aarch64.whl", hash = "sha256:b9c3db21af35e3b3c05764461b262d6f05bbca08a71a7849fd79d47ba7bc33ed"},
    {file = "regex-2021.4.4-cp39-cp39-manylinux2014_i686.whl", hash = "sha256:3916d08be28a1149fb97f7728fca1f7c15d309a9f9682d89d79db75d5e52091c"},
    {file = "regex-2021.4.4-cp39-cp39-manylinux2014_x86_64.whl", hash = "sha256:fd45ff9293d9274c5008a2054ecef86a9bfe819a67c7be1afb65e69b405b3042"},
    {file = "regex-2021.4.4-cp39-cp39-win32.whl", hash = "sha256:fa4537fb4a98fe8fde99626e4681cc644bdcf2a795038533f9f711513a862ae6"},
    {file = "regex-2021.4.4-cp39-cp39-win_amd64.whl", hash = "sha256:97f29f57d5b84e73fbaf99ab3e26134e6687348e95ef6b48cfd2c06807005a07"},
    {file = "regex-2021.4.4.tar.gz", hash = "sha256:52ba3d3f9b942c49d7e4bc105bb28551c44065f139a65062ab7912bef10c9afb"},
]
requests = [
    {file = "requests-2.25.1-py2.py3-none-any.whl", hash = "sha256:c210084e36a42ae6b9219e00e48287def368a26d03a048ddad7bfee44f75871e"},
    {file = "requests-2.25.1.tar.gz", hash = "sha256:27973dd4a904a4f13b263a19c866c13b92a39ed1c964655f025f3f8d3d75b804"},
]
six = [
    {file = "six-1.16.0-py2.py3-none-any.whl", hash = "sha256:8abb2f1d86890a2dfb989f9a77cfcfd3e47c2a354b01111771326f8aa26e0254"},
    {file = "six-1.16.0.tar.gz", hash = "sha256:1e61c37477a1626458e36f7b1d82aa5c9b094fa4802892072e49de9c60c4c926"},
]
smmap = [
    {file = "smmap-4.0.0-py2.py3-none-any.whl", hash = "sha256:a9a7479e4c572e2e775c404dcd3080c8dc49f39918c2cf74913d30c4c478e3c2"},
    {file = "smmap-4.0.0.tar.gz", hash = "sha256:7e65386bd122d45405ddf795637b7f7d2b532e7e401d46bbe3fb49b9986d5182"},
]
snowballstemmer = [
    {file = "snowballstemmer-2.1.0-py2.py3-none-any.whl", hash = "sha256:b51b447bea85f9968c13b650126a888aabd4cb4463fca868ec596826325dedc2"},
    {file = "snowballstemmer-2.1.0.tar.gz", hash = "sha256:e997baa4f2e9139951b6f4c631bad912dfd3c792467e2f03d7239464af90e914"},
]
sphinx = [
    {file = "Sphinx-4.0.2-py3-none-any.whl", hash = "sha256:d1cb10bee9c4231f1700ec2e24a91be3f3a3aba066ea4ca9f3bbe47e59d5a1d4"},
    {file = "Sphinx-4.0.2.tar.gz", hash = "sha256:b5c2ae4120bf00c799ba9b3699bc895816d272d120080fbc967292f29b52b48c"},
]
sphinx-autodoc-typehints = [
    {file = "sphinx-autodoc-typehints-1.12.0.tar.gz", hash = "sha256:193617d9dbe0847281b1399d369e74e34cd959c82e02c7efde077fca908a9f52"},
    {file = "sphinx_autodoc_typehints-1.12.0-py3-none-any.whl", hash = "sha256:5e81776ec422dd168d688ab60f034fccfafbcd94329e9537712c93003bddc04a"},
]
sphinxcontrib-applehelp = [
    {file = "sphinxcontrib-applehelp-1.0.2.tar.gz", hash = "sha256:a072735ec80e7675e3f432fcae8610ecf509c5f1869d17e2eecff44389cdbc58"},
    {file = "sphinxcontrib_applehelp-1.0.2-py2.py3-none-any.whl", hash = "sha256:806111e5e962be97c29ec4c1e7fe277bfd19e9652fb1a4392105b43e01af885a"},
]
sphinxcontrib-devhelp = [
    {file = "sphinxcontrib-devhelp-1.0.2.tar.gz", hash = "sha256:ff7f1afa7b9642e7060379360a67e9c41e8f3121f2ce9164266f61b9f4b338e4"},
    {file = "sphinxcontrib_devhelp-1.0.2-py2.py3-none-any.whl", hash = "sha256:8165223f9a335cc1af7ffe1ed31d2871f325254c0423bc0c4c7cd1c1e4734a2e"},
]
sphinxcontrib-htmlhelp = [
    {file = "sphinxcontrib-htmlhelp-2.0.0.tar.gz", hash = "sha256:f5f8bb2d0d629f398bf47d0d69c07bc13b65f75a81ad9e2f71a63d4b7a2f6db2"},
    {file = "sphinxcontrib_htmlhelp-2.0.0-py2.py3-none-any.whl", hash = "sha256:d412243dfb797ae3ec2b59eca0e52dac12e75a241bf0e4eb861e450d06c6ed07"},
]
sphinxcontrib-jsmath = [
    {file = "sphinxcontrib-jsmath-1.0.1.tar.gz", hash = "sha256:a9925e4a4587247ed2191a22df5f6970656cb8ca2bd6284309578f2153e0c4b8"},
    {file = "sphinxcontrib_jsmath-1.0.1-py2.py3-none-any.whl", hash = "sha256:2ec2eaebfb78f3f2078e73666b1415417a116cc848b72e5172e596c871103178"},
]
sphinxcontrib-programoutput = [
    {file = "sphinxcontrib-programoutput-0.17.tar.gz", hash = "sha256:300ee9b8caee8355d25cc74b4d1c7efd12e608d2ad165e3141d31e6fbc152b7f"},
    {file = "sphinxcontrib_programoutput-0.17-py2.py3-none-any.whl", hash = "sha256:0ef1c1d9159dbe7103077748214305eb4e0138e861feb71c0c346afc5fe97f84"},
]
sphinxcontrib-qthelp = [
    {file = "sphinxcontrib-qthelp-1.0.3.tar.gz", hash = "sha256:4c33767ee058b70dba89a6fc5c1892c0d57a54be67ddd3e7875a18d14cba5a72"},
    {file = "sphinxcontrib_qthelp-1.0.3-py2.py3-none-any.whl", hash = "sha256:bd9fc24bcb748a8d51fd4ecaade681350aa63009a347a8c14e637895444dfab6"},
]
sphinxcontrib-serializinghtml = [
    {file = "sphinxcontrib-serializinghtml-1.1.5.tar.gz", hash = "sha256:aa5f6de5dfdf809ef505c4895e51ef5c9eac17d0f287933eb49ec495280b6952"},
    {file = "sphinxcontrib_serializinghtml-1.1.5-py2.py3-none-any.whl", hash = "sha256:352a9a00ae864471d3a7ead8d7d79f5fc0b57e8b3f95e9867eb9eb28999b92fd"},
]
tabulate = [
    {file = "tabulate-0.8.9-py3-none-any.whl", hash = "sha256:d7c013fe7abbc5e491394e10fa845f8f32fe54f8dc60c6622c6cf482d25d47e4"},
    {file = "tabulate-0.8.9.tar.gz", hash = "sha256:eb1d13f25760052e8931f2ef80aaf6045a6cceb47514db8beab24cded16f13a7"},
]
toml = [
    {file = "toml-0.10.2-py2.py3-none-any.whl", hash = "sha256:806143ae5bfb6a3c6e736a764057db0e6a0e05e338b5630894a5f779cabb4f9b"},
    {file = "toml-0.10.2.tar.gz", hash = "sha256:b3bda1d108d5dd99f4a20d24d9c348e91c4db7ab1b749200bded2f839ccbe68f"},
]
towncrier = [
    {file = "towncrier-21.3.0-py2.py3-none-any.whl", hash = "sha256:e6ccec65418bbcb8de5c908003e130e37fe0e9d6396cb77c1338241071edc082"},
    {file = "towncrier-21.3.0.tar.gz", hash = "sha256:6eed0bc924d72c98c000cb8a64de3bd566e5cb0d11032b73fcccf8a8f956ddfe"},
]
tox = [
    {file = "tox-3.23.1-py2.py3-none-any.whl", hash = "sha256:b0b5818049a1c1997599d42012a637a33f24c62ab8187223fdd318fa8522637b"},
    {file = "tox-3.23.1.tar.gz", hash = "sha256:307a81ddb82bd463971a273f33e9533a24ed22185f27db8ce3386bff27d324e3"},
]
types-attrs = [
    {file = "types_attrs-19.1.0-py2.py3-none-any.whl", hash = "sha256:d11acf7a2531a7c52a740c30fa3eb8d01d3066c10d34c01ff5e59502caac5352"},
]
types-cryptography = [
    {file = "types_cryptography-3.3.2-py2.py3-none-any.whl", hash = "sha256:9c0e7018ba376c5161b0f5c4757718045fe536d1f33aed801890613620d03b39"},
]
types-enum34 = [
    {file = "types_enum34-0.1.5-py2.py3-none-any.whl", hash = "sha256:8ea6c9ba83103abd8802f2d459f5b08e59cfcff38ef530c007735296a06a35e3"},
]
types-ipaddress = [
    {file = "types_ipaddress-0.1.2-py2.py3-none-any.whl", hash = "sha256:1074af46f90b81ec2102999d49c557b63fe648df2baba407949f87e7140c7758"},
]
types-paramiko = [
    {file = "types-paramiko-0.1.7.tar.gz", hash = "sha256:51ce59aea222c47d0590e2b8d8cefbc5aeb469d8bf6368e4f06ad3c61c932c72"},
    {file = "types_paramiko-0.1.7-py2.py3-none-any.whl", hash = "sha256:9fb9f3a363c99ae735148a7ce3c28adbe8f87797ec3c8cce3103899acbdebfa8"},
]
types-pkg-resources = [
    {file = "types-pkg_resources-0.1.3.tar.gz", hash = "sha256:834a9b8d3dbea343562fd99d5d3359a726f6bf9d3733bccd2b4f3096fbab9dae"},
    {file = "types_pkg_resources-0.1.3-py2.py3-none-any.whl", hash = "sha256:0cb9972cee992249f93fff1a491bf2dc3ce674e5a1926e27d4f0866f7d9b6d9c"},
]
types-requests = [
    {file = "types-requests-2.25.0.tar.gz", hash = "sha256:ee0d0c507210141b7d5b8639cc43eaa726084178775db2a5fb06fbf85c185808"},
    {file = "types_requests-2.25.0-py3-none-any.whl", hash = "sha256:fa5c1e5e832ff6193507d8da7e1159281383908ee193a2f4b37bc08140b51844"},
]
types-tabulate = [
    {file = "types-tabulate-0.1.1.tar.gz", hash = "sha256:d1a415a8601391bc8450a669402ad57a1b620acf8d8d206fcbb3accc1440b106"},
    {file = "types_tabulate-0.1.1-py2.py3-none-any.whl", hash = "sha256:34a4900c32a56db8c7e5a1c8857332e8d02fe45077ea0ed53a3a12a10cbdbd0c"},
]
types-toml = [
    {file = "types-toml-0.1.3.tar.gz", hash = "sha256:33ebe67bebaec55a123ecbaa2bd98fe588335d8d8dda2c7ac53502ef5a81a79a"},
    {file = "types_toml-0.1.3-py2.py3-none-any.whl", hash = "sha256:d4add39a90993173d49ff0b069edd122c66ad4cf5c01082b590e380ca670ee1a"},
]
typing-extensions = [
    {file = "typing_extensions-3.10.0.0-py2-none-any.whl", hash = "sha256:0ac0f89795dd19de6b97debb0c6af1c70987fd80a2d62d1958f7e56fcc31b497"},
    {file = "typing_extensions-3.10.0.0-py3-none-any.whl", hash = "sha256:779383f6086d90c99ae41cf0ff39aac8a7937a9283ce0a414e5dd782f4c94a84"},
    {file = "typing_extensions-3.10.0.0.tar.gz", hash = "sha256:50b6f157849174217d0656f99dc82fe932884fb250826c18350e159ec6cdf342"},
]
urllib3 = [
    {file = "urllib3-1.26.5-py2.py3-none-any.whl", hash = "sha256:753a0374df26658f99d826cfe40394a686d05985786d946fbe4165b5148f5a7c"},
    {file = "urllib3-1.26.5.tar.gz", hash = "sha256:a7acd0977125325f516bda9735fa7142b909a8d01e8b2e4c8108d0984e6e0098"},
]
virtualenv = [
    {file = "virtualenv-20.4.7-py2.py3-none-any.whl", hash = "sha256:2b0126166ea7c9c3661f5b8e06773d28f83322de7a3ff7d06f0aed18c9de6a76"},
    {file = "virtualenv-20.4.7.tar.gz", hash = "sha256:14fdf849f80dbb29a4eb6caa9875d476ee2a5cf76a5f5415fa2f1606010ab467"},
]
vulture = [
    {file = "vulture-2.3-py2.py3-none-any.whl", hash = "sha256:f39de5e6f1df1f70c3b50da54f1c8d494159e9ca3d01a9b89eac929600591703"},
    {file = "vulture-2.3.tar.gz", hash = "sha256:03d5a62bcbe9ceb9a9b0575f42d71a2d414070229f2e6f95fa6e7c71aaaed967"},
]
wrapt = [
    {file = "wrapt-1.12.1.tar.gz", hash = "sha256:b62ffa81fb85f4332a4f609cab4ac40709470da05643a082ec1eb88e6d9b97d7"},
]
yapf = [
    {file = "yapf-0.31.0-py2.py3-none-any.whl", hash = "sha256:e3a234ba8455fe201eaa649cdac872d590089a18b661e39bbac7020978dd9c2e"},
    {file = "yapf-0.31.0.tar.gz", hash = "sha256:408fb9a2b254c302f49db83c59f9aa0b4b0fd0ec25be3a5c51181327922ff63d"},
]<|MERGE_RESOLUTION|>--- conflicted
+++ resolved
@@ -31,11 +31,7 @@
 
 [[package]]
 name = "astroid"
-<<<<<<< HEAD
-version = "2.5.1"
-=======
 version = "2.5.6"
->>>>>>> 5a94d471
 description = "An abstract syntax tree for Python with inference support."
 category = "dev"
 optional = false
@@ -290,11 +286,7 @@
 
 [[package]]
 name = "gitpython"
-<<<<<<< HEAD
-version = "3.1.14"
-=======
 version = "3.1.18"
->>>>>>> 5a94d471
 description = "Python Git Library"
 category = "main"
 optional = false
@@ -327,11 +319,7 @@
 
 [[package]]
 name = "identify"
-<<<<<<< HEAD
-version = "2.0.0"
-=======
 version = "2.2.10"
->>>>>>> 5a94d471
 description = "File identification library for Python"
 category = "dev"
 optional = false
@@ -675,33 +663,19 @@
 
 [[package]]
 name = "pylint"
-<<<<<<< HEAD
-version = "2.7.2"
-=======
 version = "2.8.3"
->>>>>>> 5a94d471
 description = "python code static checker"
 category = "dev"
 optional = false
 python-versions = "~=3.6"
 
 [package.dependencies]
-<<<<<<< HEAD
-astroid = ">=2.5.1,<2.6"
-=======
 astroid = "2.5.6"
->>>>>>> 5a94d471
 colorama = {version = "*", markers = "sys_platform == \"win32\""}
 isort = ">=4.2.5,<6"
 mccabe = ">=0.6,<0.7"
 toml = ">=0.7.1"
 
-<<<<<<< HEAD
-[package.extras]
-docs = ["sphinx (==3.5.1)", "python-docs-theme (==2020.12)"]
-
-=======
->>>>>>> 5a94d471
 [[package]]
 name = "pynacl"
 version = "1.4.0"
@@ -1206,13 +1180,8 @@
     {file = "appdirs-1.4.4.tar.gz", hash = "sha256:7d5d0167b2b1ba821647616af46a749d1c653740dd0d2415100fe26e27afdf41"},
 ]
 astroid = [
-<<<<<<< HEAD
-    {file = "astroid-2.5.1-py3-none-any.whl", hash = "sha256:21d735aab248253531bb0f1e1e6d068f0ee23533e18ae8a6171ff892b98297cf"},
-    {file = "astroid-2.5.1.tar.gz", hash = "sha256:cfc35498ee64017be059ceffab0a25bedf7548ab76f2bea691c5565896e7128d"},
-=======
     {file = "astroid-2.5.6-py3-none-any.whl", hash = "sha256:4db03ab5fc3340cf619dbc25e42c2cc3755154ce6009469766d7143d1fc2ee4e"},
     {file = "astroid-2.5.6.tar.gz", hash = "sha256:8a398dfce302c13f14bab13e2b14fe385d32b73f4e4853b9bdfb64598baa1975"},
->>>>>>> 5a94d471
 ]
 atomicwrites = [
     {file = "atomicwrites-1.4.0-py2.py3-none-any.whl", hash = "sha256:6d1784dea7c0c8d4a5172b6c620f40b6e4cbfdf96d783691f2e1302a7b88e197"},
@@ -1410,13 +1379,8 @@
     {file = "gitdb-4.0.7.tar.gz", hash = "sha256:96bf5c08b157a666fec41129e6d327235284cca4c81e92109260f353ba138005"},
 ]
 gitpython = [
-<<<<<<< HEAD
-    {file = "GitPython-3.1.14-py3-none-any.whl", hash = "sha256:3283ae2fba31c913d857e12e5ba5f9a7772bbc064ae2bb09efafa71b0dd4939b"},
-    {file = "GitPython-3.1.14.tar.gz", hash = "sha256:be27633e7509e58391f10207cd32b2a6cf5b908f92d9cd30da2e514e1137af61"},
-=======
     {file = "GitPython-3.1.18-py3-none-any.whl", hash = "sha256:fce760879cd2aebd2991b3542876dc5c4a909b30c9d69dfc488e504a8db37ee8"},
     {file = "GitPython-3.1.18.tar.gz", hash = "sha256:b838a895977b45ab6f0cc926a9045c8d1c44e2b653c1fcc39fe91f42c6e8f05b"},
->>>>>>> 5a94d471
 ]
 greenlet = [
     {file = "greenlet-1.1.0-cp27-cp27m-macosx_10_14_x86_64.whl", hash = "sha256:60848099b76467ef09b62b0f4512e7e6f0a2c977357a036de602b653667f5f4c"},
@@ -1474,13 +1438,8 @@
     {file = "humanfriendly-9.2.tar.gz", hash = "sha256:f7dba53ac7935fd0b4a2fc9a29e316ddd9ea135fb3052d3d0279d10c18ff9c48"},
 ]
 identify = [
-<<<<<<< HEAD
-    {file = "identify-2.0.0-py2.py3-none-any.whl", hash = "sha256:9cdd81e5d2b6e76c3006d5226316dd947bd6324fbeebb881bec489202fa09d3a"},
-    {file = "identify-2.0.0.tar.gz", hash = "sha256:b99aa309329c4fea679463eb35d169f3fbe13e66e9dd6162ad1856cbeb03dcbd"},
-=======
     {file = "identify-2.2.10-py2.py3-none-any.whl", hash = "sha256:18d0c531ee3dbc112fa6181f34faa179de3f57ea57ae2899754f16a7e0ff6421"},
     {file = "identify-2.2.10.tar.gz", hash = "sha256:5b41f71471bc738e7b586308c3fca172f78940195cb3bf6734c1e66fdac49306"},
->>>>>>> 5a94d471
 ]
 idna = [
     {file = "idna-2.10-py2.py3-none-any.whl", hash = "sha256:b97d804b1e9b523befed77c48dacec60e6dcb0b5391d57af6a65a312a90648c0"},
@@ -1731,13 +1690,8 @@
     {file = "Pygments-2.9.0.tar.gz", hash = "sha256:a18f47b506a429f6f4b9df81bb02beab9ca21d0a5fee38ed15aef65f0545519f"},
 ]
 pylint = [
-<<<<<<< HEAD
-    {file = "pylint-2.7.2-py3-none-any.whl", hash = "sha256:d09b0b07ba06bcdff463958f53f23df25e740ecd81895f7d2699ec04bbd8dc3b"},
-    {file = "pylint-2.7.2.tar.gz", hash = "sha256:0e21d3b80b96740909d77206d741aa3ce0b06b41be375d92e1f3244a274c1f8a"},
-=======
     {file = "pylint-2.8.3-py3-none-any.whl", hash = "sha256:792b38ff30903884e4a9eab814ee3523731abd3c463f3ba48d7b627e87013484"},
     {file = "pylint-2.8.3.tar.gz", hash = "sha256:0a049c5d47b629d9070c3932d13bff482b12119b6a241a93bc460b0be16953c8"},
->>>>>>> 5a94d471
 ]
 pynacl = [
     {file = "PyNaCl-1.4.0-cp27-cp27m-macosx_10_10_x86_64.whl", hash = "sha256:ea6841bc3a76fa4942ce00f3bda7d436fda21e2d91602b9e21b7ca9ecab8f3ff"},
